--- conflicted
+++ resolved
@@ -26,7 +26,7 @@
 2. Enable temporary backpressure by tightening gates or reducing `rollout.canary_fraction`; consider switching to paper if fill rate degrades.
 3. After volume normalises, review latency profiles and cancel ratios before restoring the original rollout settings.
 
-<<<<<<< HEAD
+
 ## Warm-up Gate Active
 1. Warm-up drops appear as `warmup_drop_total{symbol}` spikes when the executor restarts or a service is recycled.
 2. Confirm book depth and spreads look healthy before shortening `warmup.seconds`; never bypass the gate if collector lag or replay is ongoing.
@@ -35,11 +35,7 @@
 ## Zero Liquidity / Stale Book
 1. Inspect market depth snapshots and exchange websockets for disconnects; if liquidity is zero on either side, halt trading immediately.
 2. Confirm `liquidity_by_side` and `near_liq_guard` gates are firing; review `warmup_drop_total` for symbols entering protective mode.
-=======
-## Zero Liquidity / Stale Book
-1. Inspect market depth snapshots and exchange websockets for disconnects; if liquidity is zero on either side, halt trading immediately.
-2. Confirm `liquidity_by_side` and `near_liq_guard` gates are firing; review `warmup_skip_total` for symbols entering protective mode.
->>>>>>> 6a378990
+
 3. Switch the executor to paper (or stop trading) until order book depth and spreads recover for a sustained interval (at least 5 minutes of normalised depth).
 
 ## Rollback Guard Trigger
@@ -48,7 +44,7 @@
 3. Use the commands below to recover once metrics stabilise (typically after the 15 minute cooldown).
 
 ## Fail-safe Alert
-<<<<<<< HEAD
+
 1. `control:events` with `severity="CRIT"` forces the executor into paper mode for the configured cooldown; inspect `fail_safe_trigger_total{reason}` and the accompanying `mode_switch_total{from,to}` labels for the trigger.
 2. Ensure `warmup_drop_total` and `backpressure_total` remain flat while in paper mode; once `fail_safe_trigger_total` stops incrementing, the cooldown has elapsed.
 3. Diagnose the upstream cause (connectivity, model outputs, exchange API errors) before restoring real execution with `EXCHANGE_MODE=real docker compose --profile real up -d ai_scorer executor risk`.
@@ -57,16 +53,7 @@
 1. Monitor `backpressure_total{mode}` and Redis stream depth (`XLEN sig:approved`) when alerts fire.
 2. Allow the automatic throttle to drain the queue; if backlog persists, raise gate thresholds or set `backpressure.drop_mode="halt"` temporarily to shed load.
 3. Once the queue returns below `backpressure.max_queue_len`, confirm canary win rate and fill rate recover before re-enabling full traffic.
-=======
-1. `control:events` with `severity="CRIT"` forces the executor into paper mode for the configured cooldown; inspect `fail_safe_switch_total{reason}` for the trigger.
-2. Ensure `warmup_skip_total` and `fail_safe_route_total` stop increasing once the paper cooldown expires.
-3. Diagnose the upstream cause (connectivity, model outputs, exchange API errors) before manually restoring `exchange.mode=real`.
 
-## Backpressure / Queue Build-up
-1. Monitor `backpressure_total{symbol}` and Redis stream depth (`XLEN sig:candidates`) when alerts fire.
-2. Allow the automatic throttle to drain the queue; if backlog persists, increase gating thresholds or temporarily disable non-critical gates to reduce signal rate.
-3. Once the queue returns below `release_threshold`, confirm canary win rate and fill rate recover before re-enabling full traffic.
->>>>>>> 6a378990
 
 ## Data Gaps / Quality Issues
 1. Run `scripts/scan_parquet_gaps.py --root data/parquet` to locate missing partitions.
