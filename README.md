

Model pipeline recipe
- regenerate parquet with `python dump_market_to_parquet.py --config config/app.yml`
- apply labels via `python labeling.py` or the ETL job defined in `labeling.py`
- train scorer with `python train.py --data data/training.parquet --output-dir models/latest`
- export ONNX and metadata from the training step (stored in the output directory)
- simulate using `scripts/canary_pipeline.py` across normal/event/high-vol days
- deploy by copying the ONNX and metadata into `models/` and restarting `ai_scorer`

Release checklist
- feature schema hash matches between parquet sidecars and the exported ONNX metadata
- PR-AUC and precision targets meet or beat the current benchmark in `models/latest/lgbm_meta.json`
- ONNX parity passes locally and no `onnx_parity_fail_total` increments in Prometheus
- Canary pipeline passes all gates (winrate >= target, avg markout >= 0, fill-rate >= minimum)

Release policy
- Freeze the deployed thresholds (`tau_entry`, `tau_hold`) for 24 hours after a ramp before enabling auto-adaptive tuning with small step sizes.
- Follow blue/green stages: keep the candidate in shadow for at least one trading day, run canary at 5–10% for 2–4 hours, then ramp through 25% → 50% → 100% while monitoring guard rails.
- Log each release in `models/registry/manifest.json` with benchmark metrics, evaluation windows, and notes about the market regimes covered by the data.
- Use `scripts/release.sh --shadow-id <MODEL_ID>` to orchestrate the validation → promote shadow → enable canary → monitor → promote to full rollout flow. Pass `--disable-rollout` to end the run with rollout disabled after validation or `--skip-validations` when rerunning during the same release.

Advanced toolkit
- `scripts/calibrate_fill_model.py` builds empirical fill curves from historical fills.
- `scripts/simulate_execution.py` runs Monte-Carlo latency and shock scenarios (outputs JSON report).
- `scripts/hpo_optuna.py` executes a precision-first Optuna sweep and exports top trials.
- `scripts/threshold_builder.py` derives regime-specific thresholds using existing calibration sweeps.
- `scripts/scan_parquet_gaps.py` reports missing partitions / gaps in parquet archives.
- `scripts/validate_symbols.py` cross-checks symbol parameters against reference maker/taker fees.
- `scripts/validate_config.py` ensures `config/app.yml` satisfies Pydantic schema.
- `scripts/profile_service.py` runs cProfile on any entrypoint for latency budgeting.

Operational docs
- `docs/model_card.md` summarises dataset, metrics and assumptions for the latest model.
- `docs/runbook.md` documents response steps for precision halts, volatility halts and parity failures.

Exchange modes
- Configure runtime venue in `config/app.yml`:

```yaml
exchange:
  mode: ${EXCHANGE_MODE:-paper}
  venue: ${EXCHANGE_VENUE:-bybit_v5}
  maker_only: true
  reduce_only: true
  post_only: true
```

- CLI (local):

```bash
EXCHANGE_MODE=paper python -m app.executor.main
EXCHANGE_MODE=real python -m app.executor.main
```

- Docker Compose profiles:

```bash
docker compose --profile paper up collector signal_engine ai_scorer executor
EXCHANGE_MODE=real docker compose --profile real up collector signal_engine ai_scorer executor
```

> **Important:** Services must be invoked via `python -m app.<service>.main`. The root-level scripts remain as thin compatibility wrappers and should not be used for deployments or automation.


Canary & Rollback
- Enable deterministic hashing by updating `config/app.yml`:

```yaml
rollout:
  mode: "canary"      # disabled | canary | full
  canary_fraction: 0.10
  rng_seed: 1337
```

- Start the executor against a real venue so that ~10% of approved signals hash to `route="canary"` (real exchange) and the remainder stay on the paper simulator: `EXCHANGE_MODE=real python -m app.executor.main`.
- The executor tags every order with `trades_opened_total{route="canary|paper|full"}` so downstream dashboards can split performance. Risk publishes per-route gauges for `trades_won_total`, `winrate_rolling`, `fill_rate_rolling`, `avg_markout_{100,500,1000}ms`, and `cancel_to_fill_ratio`. Canary supervision exports `winrate_baseline_active`, `winrate_canary`, `sample_canary`, `mode_switch_total`, `rollback_total`, `brier_online`, `ece_online`, `brier_baseline_active`, `psi_feature_*`, `psi_feature{feature}`, `ks_feature_*`, `ks_feature{feature}`, `tau_entry_current{model}`, `tau_hold_current{model}`, `trades_per_hour`, and `trades_per_hour_prev_release_p95`. AI scoring exposes `model_score_distribution{split="online"}`, `shadow_score_distribution{split="online"}`, `onnx_parity_fail_total`, and `parquet_schema_version_mismatch_total` while the executor tracks `exec_ladder_aggressiveness_total{bucket}`.
- Guard rails live under `rollout_guard` in `config/app.yml` (winrate delta in percentage points, minimum sample, PSI/KS blocks, cooldown window). Canary is automatically rolled back when **any** of the following hold:
  1. `sample_canary >= min_sample` **and** `winrate_canary < winrate_baseline_active - winrate_delta_pp`
  2. `increase(onnx_parity_fail_total[10m]) > 0`
  3. `max_over_time(psi_feature_*[30m]) > psi_block` **or** `max_over_time(ks_feature_*[30m]) > ks_block`
- On rollback the supervisor switches `models/registry/active` back to the previous manifest entry, writes `rollout.mode="disabled"`, emits a `MODE_SWITCH{from,to}` control event, and increments `mode_switch_total`/`rollback_total` with the reason label. Cooldown (default 15 minutes) prevents thrashing while operators investigate.
- Promote a new build or revert manually with `scripts/promote_model.py --to active --id MODEL_ID` (forward) and `scripts/promote_model.py --to active --id PREVIOUS_ID` (rollback). Re-enable full routing by setting `rollout.mode="full"`; set `"disabled"` to fall back to paper-only execution.

### Observability & Alerts

#### Grafana dashboard
- **Win Rate by Route** &mdash; compares `winrate_rolling{route}` against the aggregate `winrate_baseline_active`. Expect canary to track the baseline; drops below the yellow 50% threshold require investigation.
- **Markout & Fill Rate** &mdash; overlays `avg_markout_1000ms{route}` with `fill_rate_rolling{route}`. Markouts should stay above zero while fill rate remains above the 25% green target.
- **Score Distribution (Online)** &mdash; tracks `model_score_distribution{stat="mean"}` and `shadow_score_distribution`. Divergence or collapsing standard deviation warns of calibration or shadow drift.
- **Calibration** &mdash; plots `brier_online`, `brier_baseline_active`, and `ece_online`. The Brier curve should remain below the baseline, ECE below 5%.
- **Drift PSI / KS** &mdash; visualises `psi_feature` and `ks_feature` grouped by feature name. PSI > 0.3 or KS > 0.2 highlights meaningful drift.
- **Execution Ladder Aggressiveness** &mdash; compares `rate(exec_ladder_aggressiveness_total{bucket}[5m])` across aggression buckets to spot skew towards marketable orders.
- **Parity & Schema** &mdash; `increase(onnx_parity_fail_total[5m])` and `increase(parquet_schema_version_mismatch_total[5m])` surface inference or data compatibility issues.
- **Rollouts & Mode Switches** &mdash; shows `increase(mode_switch_total[30m])` and `increase(rollback_total[30m])` to summarise automated and manual interventions.

#### Alert catalogue
- `WinRateDrop` (**critical**) &mdash; `rolling_precision < 0.5` for 10 minutes.
- `CanaryWinrateDrop` (**warning**) &mdash; Canary win rate trails baseline by more than five percentage points over 30 minutes.
- `OnnxParityFailure` (**warning**) &mdash; any increment of `onnx_parity_fail_total` within 10 minutes.
- `DriftDetected` (**critical**) &mdash; `psi_feature` > 0.30 or `ks_feature` > 0.20 in the last 30 minutes.
- `CalibrationOutOfSpec` (**warning**) &mdash; `ece_online > 0.05` or `brier_online` above the live baseline.
- `ThroughputSpike` (**warning**) &mdash; `trades_per_hour` exceeds `trades_per_hour_prev_release_p95` by 50%.
- `ExecutionDegradation` (**critical**) &mdash; `fill_rate_rolling` falls below 25% while high-bucket ladder usage increases.

<<<<<<< HEAD
### Resilience

- **Warm-up gate** &mdash; configure `warmup.enabled`/`warmup.seconds` in `config/app.yml` to delay execution until book state stabilises. Dropped signals increment `warmup_drop_total{symbol}` so dashboards surface cold starts.
- **Backpressure controls** &mdash; `backpressure.enabled`, `max_queue_len`, and `drop_mode` govern how the executor reacts once `sig:approved` queues exceed capacity. In `halt` mode signals are dropped with `backpressure_total{mode="halt"}`, while `degrade` tightens ladder filters and reports `backpressure_total{mode="degrade"}` until depth recovers.
- **Fail-safe mode** &mdash; `fail_safe.switch_to_paper_on_crit` and `cooldown_minutes` trigger an automatic exchange switch when `control:events` delivers a `CRIT` alert. Metrics `fail_safe_trigger_total{reason}` and `mode_switch_total{from,to}` document activations and the subsequent restoration to the baseline venue.
=======
### Resilience & Recovery

- **Warm-up gate** &mdash; the executor refuses to trade for the first 90 seconds after start-up and emits `warmup_skip_total{symbol}` so that book state converges before the first ladder is placed.
- **Backpressure controls** &mdash; the signal engine samples Redis stream depth and skips candidates when `sig:candidates` exceeds the configured backlog, incrementing `backpressure_total{symbol}` and lowering emission rate until the queue drains.
- **Fail-safe mode** &mdash; a `control:events` alert with `severity="CRIT"` activates an automatic fail-over that routes all executions to the paper exchange for the configured cooldown while logging `fail_safe_switch_total{reason}` and `fail_safe_route_total{symbol}`.
>>>>>>> 6a378990
- **Data health** &mdash; the risk service runs a parquet backfill scan (`parquet_gap_detected_ms`) and exchange reference validator (`exchange_reference_mismatch_total`) so operators can catch schema drift or venue setting mismatches before they cascade into production issues.



Sizing & Near-Liq Guard
- Order size uses `compute_order_qty` with leverage 10x and a notional cap of 20k USD.
- Formula: `qty = floor((min(cap, free_balance * leverage) / price) / lot_step) * lot_step`.
  Example: BTC at 60k -> qty ~= floor((min(20000, free_balance*10)/60000)/0.001)*0.001 ~= 0.333.
- Signals are dropped instead of inflating quantity to satisfy exchange minimums.
- Near-liquidation guard blocks longs when `(entry - liq)/entry` is below 1.5 * the assumed stop-loss distance.
- Configure in `config/app.yml`:

```yaml
executor:
  sizing:
    leverage: 10
    notional_cap_usd: 20000
    use_all_in: true
    min_free_balance_usd: 200
    lot_size_rounding: "floor"
  gates:
    liquidity_by_side:
      enabled: true
      alpha: 1.5
      levels: 3
risk:
  near_liq_guard:
    enabled: true
    sl_buffer_multiplier: 1.5
  assumed_sl_pct: 0.003
```

Local checks:
```bash
pytest -q tests/test_sizing.py
pytest -q tests/test_executor_gates.py
```

Runtime:
```bash
EXCHANGE_MODE=paper python -m app.executor.main
docker compose --profile paper up collector signal_engine ai_scorer executor
```

Model Registry & Shadow Scoring
- Place each trained model under `models/registry/<model_id>/` with `model.onnx`, `model.json`, and optional `artifacts/`.
- Update the manifest (`models/registry/manifest.json`) with metadata `{id, created_at, schema_hash, thresholds, path, notes}`.
- Promote slots via `scripts/promote_model.py --to active --id MODEL_ID` or `--to shadow`.
- Enable shadow scoring through `config/app.yml`:

```yaml
ai_scorer:
  shadow:
    enabled: true
    use_threshold_from_meta: true
    tau_entry: null
    tau_hold: null
```

- Metrics exposed: `model_active_id`, `model_shadow_id`, `shadow_signals_{evaluated,approved}_total`, `shadow_score_distribution{split="online"}`, and `tau_entry_current{model}`.
- Toggle shadow off by setting `ai_scorer.shadow.enabled=false` or removing the registry `shadow/` link.<|MERGE_RESOLUTION|>--- conflicted
+++ resolved
@@ -103,19 +103,13 @@
 - `ThroughputSpike` (**warning**) &mdash; `trades_per_hour` exceeds `trades_per_hour_prev_release_p95` by 50%.
 - `ExecutionDegradation` (**critical**) &mdash; `fill_rate_rolling` falls below 25% while high-bucket ladder usage increases.
 
-<<<<<<< HEAD
+
 ### Resilience
 
 - **Warm-up gate** &mdash; configure `warmup.enabled`/`warmup.seconds` in `config/app.yml` to delay execution until book state stabilises. Dropped signals increment `warmup_drop_total{symbol}` so dashboards surface cold starts.
 - **Backpressure controls** &mdash; `backpressure.enabled`, `max_queue_len`, and `drop_mode` govern how the executor reacts once `sig:approved` queues exceed capacity. In `halt` mode signals are dropped with `backpressure_total{mode="halt"}`, while `degrade` tightens ladder filters and reports `backpressure_total{mode="degrade"}` until depth recovers.
 - **Fail-safe mode** &mdash; `fail_safe.switch_to_paper_on_crit` and `cooldown_minutes` trigger an automatic exchange switch when `control:events` delivers a `CRIT` alert. Metrics `fail_safe_trigger_total{reason}` and `mode_switch_total{from,to}` document activations and the subsequent restoration to the baseline venue.
-=======
-### Resilience & Recovery
 
-- **Warm-up gate** &mdash; the executor refuses to trade for the first 90 seconds after start-up and emits `warmup_skip_total{symbol}` so that book state converges before the first ladder is placed.
-- **Backpressure controls** &mdash; the signal engine samples Redis stream depth and skips candidates when `sig:candidates` exceeds the configured backlog, incrementing `backpressure_total{symbol}` and lowering emission rate until the queue drains.
-- **Fail-safe mode** &mdash; a `control:events` alert with `severity="CRIT"` activates an automatic fail-over that routes all executions to the paper exchange for the configured cooldown while logging `fail_safe_switch_total{reason}` and `fail_safe_route_total{symbol}`.
->>>>>>> 6a378990
 - **Data health** &mdash; the risk service runs a parquet backfill scan (`parquet_gap_detected_ms`) and exchange reference validator (`exchange_reference_mismatch_total`) so operators can catch schema drift or venue setting mismatches before they cascade into production issues.
 
 
