from __future__ import annotations

import hashlib
import math
import os
import time
from collections import defaultdict
from typing import Dict, Mapping, Optional, Set, Tuple

import yaml

from ..common.config import load_app_config
from ..common.logging import setup_logging, get_logger
from ..common.profiling import LatencyProfiler
from ..common.redis_stream import RedisStream
from ..common.schema import ApprovedSignal, Order, Fill, TIF, Side, Metric, ControlEvent
from ..common.utils import utc_ms
from .ladder import build_ladder
from .positions import Position
from .sizing import (
    SymbolRef,
    compute_order_qty,
    evaluate_liquidity_by_side,
    near_liq_block,
)
from ..exchange import create_exchange, PaperExchange
from ..exchange.base import ExchangeAdapter
from .failsafe import FailSafeGuard
<<<<<<< HEAD
from .resilience import WarmupGate, BackpressureGuard
=======
>>>>>>> 6a378990
from .reference import validate_exchange_reference


log = get_logger("executor")


def load_symbols_meta(path: str) -> Dict[str, Dict[str, float]]:
    with open(path, "r", encoding="utf-8") as f:
        return yaml.safe_load(f) or {}


def probability_bucket(prob: float) -> str:
    if prob < 0.25:
        return "lt_0.25"
    if prob < 0.5:
        return "0.25_0.5"
    if prob < 0.75:
        return "0.5_0.75"
    return "gte_0.75"


def estimate_fill_probability(feats: Dict[str, float], side: Side, level_idx: int, cfg) -> float:
    queue_proxy = float(feats.get("queue_position_proxy", feats.get("qi", 0.5)))
    cap = getattr(cfg, "queue_proxy_cap", 1.0) or 1.0
    queue_norm = max(0.0, min(1.0, queue_proxy / cap))
    queue_factor = 1.0 - queue_norm
    qi_val = float(feats.get("qi", 0.0))
    if side == Side.BUY:
        qi_factor = max(0.0, min(1.0, (qi_val + 1.0) / 2.0))
    else:
        qi_factor = max(0.0, min(1.0, (1.0 - qi_val) / 2.0))
    depth_key = "depth_bids" if side == Side.BUY else "depth_asks"
    opp_depth_key = "depth_asks" if side == Side.BUY else "depth_bids"
    depth = max(0.0, float(feats.get(depth_key, 0.0)))
    opp_depth = max(0.0, float(feats.get(opp_depth_key, 0.0)))
    depth_ratio = depth / (depth + opp_depth + 1e-9) if depth + opp_depth > 0 else 0.0
    base = getattr(cfg, "base", 0.3)
    queue_weight = getattr(cfg, "queue_weight", 0.35)
    qi_weight = getattr(cfg, "qi_weight", 0.25)
    depth_weight = getattr(cfg, "depth_weight", 0.2)
    ladder_decay = getattr(cfg, "ladder_decay", 0.35)
    spread_penalty = getattr(cfg, "spread_penalty", 0.05)
    spread = float(feats.get("spread", 0.0))
    prob = base
    prob += queue_weight * queue_factor
    prob += qi_weight * qi_factor
    prob += depth_weight * depth_ratio
    prob *= math.exp(-ladder_decay * level_idx)
    prob -= spread_penalty * spread
    min_value = getattr(cfg, "min_value", 0.05)
    max_value = getattr(cfg, "max_value", 0.95)
    return max(min_value, min(max_value, prob))


def _canary_vote(signal_id: str, rng_seed: int) -> float:
    payload = f"{rng_seed}:{signal_id}".encode("utf-8")
    digest = hashlib.sha256(payload).digest()
    return int.from_bytes(digest[:8], "big") / 2**64


def _queue_length(rs: RedisStream, stream: str, group: str) -> int:
    pending = max(rs.pending_length(stream, group), 0)
    length = max(rs.stream_length(stream), 0)
    return pending + length


def decide_route_label(
    *,
    signal_id: str,
    rollout_mode: str,
    exchange_mode: str,
    canary_fraction: float,
    rng_seed: int,
    has_real: bool,
    has_paper: bool,
    default_route: str,
) -> str:
    """Select the routing label given rollout flags and available exchanges."""
    rollout = (rollout_mode or "disabled").lower()
    exchange = (exchange_mode or "paper").lower()
    fraction = max(0.0, min(1.0, canary_fraction))

    if exchange != "real" or not has_real:
        return "paper" if has_paper else default_route

    if rollout == "canary":
        if not has_paper:
            return "full"
        vote = _canary_vote(signal_id, rng_seed)
        return "canary" if vote < fraction else "paper"

    # Either explicit full rollout or implicit (disabled but running real only)
    return "full"


def main():
    setup_logging()
    if os.environ.get("RL_MODE_TEST_ENTRYPOINT") == "1":
        log.info("entrypoint_test_skip", service="executor")
        return
    cfg = load_app_config()
    rs = RedisStream(
        cfg.redis.url,
        default_maxlen=cfg.redis.streams_maxlen,
        pending_retry=cfg.redis.pending_retry,
    )
    symbols_meta = load_symbols_meta("config/symbols.yml")

    # Choose exchange client based on execution mode
    primary_exchange = create_exchange(cfg, rs, symbols_meta)
    rollout_mode = (cfg.rollout.mode or "disabled").lower()
    base_exchange_mode = (cfg.exchange.mode or "paper").lower()
    current_exchange_mode = base_exchange_mode
    real_exchange: Optional[ExchangeAdapter] = None
    paper_exchange: Optional[PaperExchange] = None
    if isinstance(primary_exchange, PaperExchange):
        paper_exchange = primary_exchange
    else:
        real_exchange = primary_exchange
    if (
        rollout_mode == "canary"
        and base_exchange_mode == "real"
        and real_exchange is not None
        and paper_exchange is None
    ):
        paper_exchange = PaperExchange(cfg=cfg.execution.simulator, rs=rs, symbols_meta=symbols_meta)
    validate_exchange_reference(primary_exchange, symbols_meta, rs)

    default_route_label = "paper" if isinstance(primary_exchange, PaperExchange) else "full"

    pos = {sym: Position() for sym in cfg.symbols}
    halted = False
    open_orders: Set[str] = set()
    open_orders_by_symbol: Dict[str, Set[str]] = defaultdict(set)
    order_symbol: Dict[str, str] = {}
    order_exchange: Dict[str, ExchangeAdapter] = {}
    order_route: Dict[str, str] = {}

    def emit_cancel_metric(order_id: str) -> None:
        route = order_route.get(order_id)
        symbol = order_symbol.get(order_id)
        labels: Dict[str, str] = {}
        if symbol:
            labels["symbol"] = symbol
        if route:
            labels["route"] = route
        else:
            labels["route"] = default_route_label
        rs.xadd(
            "metrics:executor",
            Metric(name="orders_cancelled_total", value=1.0, labels=labels),
        )
    last_execution_side: Dict[str, Side] = {}
    last_execution_ts: Dict[str, int] = {}

    symbol_refs: Dict[str, SymbolRef] = {}
    for sym, meta in symbols_meta.items():
        try:
            symbol_refs[sym] = SymbolRef(
                lot_step=float(meta.get("lot_step", 0.001)),
                min_qty=float(meta.get("min_qty", 0.0)),
                min_notional=float(meta.get("min_notional", 0.0)),
                tick_size=float(meta.get("tick_size", 0.0)),
                mmr=float(meta.get("mmr", 0.004)),
            )
        except Exception:
            symbol_refs[sym] = SymbolRef(0.001, 0.0, 0.0, 0.0, 0.004)

    sizing_cfg = cfg.executor.sizing
    liquidity_gate_cfg = cfg.executor.gates.liquidity_by_side
    near_liq_cfg = cfg.risk.near_liq_guard
    assumed_sl_pct_default = float(getattr(cfg.risk, "assumed_sl_pct", 0.0) or 0.0)
    effective_free_balance = max(
        sizing_cfg.min_free_balance_usd,
        sizing_cfg.notional_cap_usd / max(sizing_cfg.leverage, 1e-9),
    )

    log.info("executor_start", exchange=primary_exchange.name)

    execution_profiler = LatencyProfiler(
        rs=rs,
        stream="metrics:executor",
        metric_name="executor_path_latency_ms",
        labels={"stage": "route"},
        window=256,
        emit_every=64,
    )
<<<<<<< HEAD
    warmup_gate = WarmupGate(cfg.warmup)
    backpressure_guard = BackpressureGuard(cfg.backpressure)
    fail_safe = FailSafeGuard(cfg.executor.fail_safe)
    last_fail_safe_active = False
=======
    warmup_deadline = time.monotonic() + max(int(cfg.executor.warmup_seconds), 0)
    fail_safe = FailSafeGuard(cfg.executor.fail_safe)
>>>>>>> 6a378990

    group = "exec"
    consumer = "c1"
    streams = ["sig:approved", "control:events"]

    max_iters_env = int(os.environ.get("DRY_RUN_MAX_ITER", "0")) if "DRY_RUN_MAX_ITER" in os.environ else None
    processed = 0
    while True:
        msgs = rs.read_group(group=group, consumer=consumer, streams=streams, block_ms=1000, count=50)
        if not msgs:
            continue
        for stream, items in msgs:
            for msg_id, data in items:
                try:
                    if stream == "control:events":
                        evt = ControlEvent.model_validate(data)
                        evt_type = (evt.type or "").upper()
                        if evt_type == "STOP":
                            halted = True
                            for oid in list(open_orders):
                                emit_cancel_metric(oid)
                                sym_for_order = order_symbol.pop(oid, None)
                                exchange_for_order = order_exchange.pop(oid, primary_exchange)
                                order_route.pop(oid, None)
                                try:
                                    exchange_for_order.cancel(symbol=sym_for_order or cfg.symbols[0], client_id=oid)
                                except Exception:
                                    pass
                                finally:
                                    open_orders.discard(oid)
                                    if sym_for_order:
                                        open_orders_by_symbol[sym_for_order].discard(oid)
                            rs.xadd("metrics:executor", Metric(name="open_orders", value=float(len(open_orders))))
                            log.warning("executor_halted", reason=evt.reason)
                        elif evt_type == "START":
                            halted = False
                            log.info("executor_resumed", reason=evt.reason)
                        elif evt_type == "ALERT":
                            severity = (evt.severity or evt.reason or "").upper()
                            if severity == "CRIT":
<<<<<<< HEAD
                                triggered = fail_safe.activate(reason=evt.reason)
                                remaining = fail_safe.remaining()
                                if triggered:
                                    rs.xadd(
                                        "metrics:executor",
                                        Metric(
                                            name="fail_safe_trigger_total",
                                            value=1.0,
                                            labels={"reason": evt.reason or "alert"},
                                        ),
                                    )
                                    if cfg.fail_safe.switch_to_paper_on_crit and base_exchange_mode != "paper":
                                        current_exchange_mode = "paper"
                                        rs.xadd(
                                            "metrics:executor",
                                            Metric(
                                                name="mode_switch_total",
                                                value=1.0,
                                                labels={
                                                    "from": base_exchange_mode,
                                                    "to": "paper",
                                                    "reason": "fail_safe",
                                                },
                                            ),
                                        )
                                log.warning(
                                    "executor_fail_safe",
                                    severity=severity,
                                    cooldown_s=int(remaining),
                                    reason=evt.reason,
=======
                                fail_safe.activate()
                                remaining = fail_safe.remaining()
                                rs.xadd(
                                    "metrics:executor",
                                    Metric(
                                        name="fail_safe_switch_total",
                                        value=1.0,
                                        labels={"reason": evt.reason or "alert"},
                                    ),
                                )
                                log.warning(
                                    "executor_fail_safe", severity=severity, cooldown_s=int(remaining)
>>>>>>> 6a378990
                                )
                        continue
                    else:
                        if halted:
                            # Do not place new orders, just ack and continue
                            continue
                        sig = ApprovedSignal.model_validate(data)
                        sym = sig.symbol
<<<<<<< HEAD
                        if warmup_gate.should_drop():
                            rs.xadd(
                                "metrics:executor",
                                Metric(name="warmup_drop_total", value=1.0, labels={"symbol": sym}),
                            )
                            log.info(
                                "executor_drop",
                                symbol=sym,
                                reason="warmup",
                                remaining_s=int(warmup_gate.remaining()),
                            )
                            continue
                        prev_degraded = backpressure_guard.is_degraded()
                        prev_drop = backpressure_guard.should_drop()
                        queue_len = _queue_length(rs, "sig:approved", group)
                        mode = backpressure_guard.evaluate(queue_len)
                        if mode == "halt":
                            rs.xadd(
                                "metrics:executor",
                                Metric(
                                    name="backpressure_total",
                                    value=1.0,
                                    labels={"mode": "halt", "symbol": sym},
                                ),
                            )
                            log.warning(
                                "executor_drop",
                                reason="backpressure",
                                symbol=sym,
                                queue_len=queue_len,
                                threshold=cfg.backpressure.max_queue_len,
                            )
                            continue
                        if mode == "degrade" and not prev_degraded:
                            rs.xadd(
                                "metrics:executor",
                                Metric(
                                    name="backpressure_total",
                                    value=1.0,
                                    labels={"mode": "degrade", "symbol": sym},
                                ),
                            )
                            log.warning(
                                "executor_backpressure_degraded",
                                queue_len=queue_len,
                                threshold=cfg.backpressure.max_queue_len,
                            )
                        if mode is None and (prev_degraded or prev_drop):
                            log.info(
                                "executor_backpressure_recovered",
                                queue_len=queue_len,
                                threshold=cfg.backpressure.max_queue_len,
                            )
                        degraded = backpressure_guard.is_degraded()
                        now_ms = utc_ms()
                        prev_side = last_execution_side.get(sym)
                        if prev_side is not None and prev_side != sig.side:
                            required = max(cfg.executor.cooldown_ms, cfg.executor.cancel_latency_p95_ms)
                            elapsed = now_ms - last_execution_ts.get(sym, 0)
                            if elapsed < required:
                                wait_ms = required - elapsed
                                rs.xadd("metrics:executor", Metric(name="cooldown_skip_total", value=1.0, labels={"symbol": sym}))
                                log.info("executor_flip_cooldown", symbol=sym, wait_ms=int(wait_ms), prev=str(prev_side), new=str(sig.side))
                                continue
                        fail_safe_active = fail_safe.is_active()
                        with execution_profiler.track():
                            meta = symbols_meta.get(sym, {})
                            scene_id = str(sig.features.get("scene_id") or f"{sym}-scene")
                            tick = float(meta.get("tick_size", 0.01))
                            lot = float(meta.get("lot_step", 0.001))
                            min_qty = float(meta.get("min_qty", 0.001))
                            side_sign = 1 if sig.side == Side.BUY else -1
                            caps = cfg.executor.exposure_caps
                            symbol_orders = open_orders_by_symbol[sym]
                            active_symbols = sum(1 for orders in open_orders_by_symbol.values() if orders)
                            if caps.max_positions and active_symbols >= caps.max_positions and not symbol_orders:
                                rs.xadd(
                                    "metrics:executor",
                                    Metric(
                                        name="exposure_block_total",
                                        value=1.0,
                                        labels={"symbol": sym, "reason": "max_positions"},
                                    ),
                                )
                                log.info("executor_skip_exposure", symbol=sym, reason="max_positions")
                                continue
                            symbol_cap = caps.per_symbol.get(sym)
                            if symbol_cap and len(symbol_orders) >= symbol_cap:
                                rs.xadd(
                                    "metrics:executor",
                                    Metric(
                                        name="exposure_block_total",
                                        value=1.0,
                                        labels={"symbol": sym, "reason": "per_symbol"},
                                    ),
                                )
                                log.info("executor_skip_exposure", symbol=sym, reason="per_symbol_cap")
                                continue
                            qi_value = sig.features.get("qi", 0.0)
                            rs.xadd(
                                "metrics:executor",
                                Metric(name="queue_position_proxy", value=qi_value, labels={"symbol": sym}),
                            )
                            aggressive = qi_value >= cfg.executor.qi_aggressive_threshold
                            min_fill_probability = cfg.executor.min_fill_probability
                            if degraded:
                                min_fill_probability = min(0.95, max(min_fill_probability * 1.5, min_fill_probability))
                            spread_regime = int(sig.features.get("spread_regime", 1))
                            features = sig.features or {}
                            if cfg.executor.microprice_guard:
                                mp_vel = features.get("microprice_velocity", 0.0)
                                if mp_vel * side_sign <= 0:
                                    rs.xadd(
                                        "metrics:executor",
                                        Metric(
                                            name="skip_microprice_guard",
                                            value=1.0,
                                            labels={"symbol": sym},
                                        ),
                                    )
                                    log.info(
                                        "executor_skip_microprice",
                                        symbol=sym,
                                        microprice_velocity=mp_vel,
                                        side=str(sig.side),
                                    )
                                    continue

                            # Determine anchor price from top of book
                            bid1 = features.get("bid1", 0.0)
                            ask1 = features.get("ask1", 0.0)
                            anchor = bid1 if sig.side == Side.BUY else ask1
                            if anchor <= 0:
                                anchor = features.get("mid", 0.0) or 30000.0
    
                            # Apply entry_ref offsets (ticks or percent)
                            entry_price = anchor
                            if sig.entry_ref.offset_ticks is not None:
                                if sig.side == Side.BUY:
                                    entry_price = anchor - sig.entry_ref.offset_ticks * tick
                                else:
                                    entry_price = anchor + sig.entry_ref.offset_ticks * tick
                            elif sig.entry_ref.offset_pct is not None:
                                if sig.side == Side.BUY:
                                    entry_price = anchor * (1 - sig.entry_ref.offset_pct)
                                else:
                                    entry_price = anchor * (1 + sig.entry_ref.offset_pct)
                            elif sig.entry_ref.price is not None:
                                entry_price = sig.entry_ref.price
    
                            symbol_ref = symbol_refs.get(sym) or SymbolRef(0.001, 0.0, 0.0, 0.0, 0.004)
                            qty = compute_order_qty(
                                price=entry_price,
                                free_balance_usd=effective_free_balance,
                                ref=symbol_ref,
                                leverage=sizing_cfg.leverage,
                                notional_cap_usd=sizing_cfg.notional_cap_usd,
                                lot_size_rounding=sizing_cfg.lot_size_rounding,
                                min_free_balance_usd=sizing_cfg.min_free_balance_usd,
                            )
                            if qty <= 0:
                                rs.xadd(
                                    "metrics:executor",
                                    Metric(name="gate_drop_reason_total", value=1.0, labels={"symbol": sym, "reason": "qty_zero"}),
                                )
                                log.info("executor_skip_qty", symbol=sym, reason="qty_zero")
                                continue
    
                            if near_liq_cfg.enabled and sig.side == Side.BUY:
                                sl_pct = float(getattr(sig, "sl_pct", 0.0) or assumed_sl_pct_default)
                                if sl_pct > 0 and near_liq_block(
                                    entry_price,
                                    sizing_cfg.leverage,
                                    symbol_ref.mmr,
                                    sl_pct,
                                    near_liq_cfg.sl_buffer_multiplier,
                                ):
                                    rs.xadd(
                                        "metrics:executor",
                                        Metric(name="gate_drop_reason_total", value=1.0, labels={"symbol": sym, "reason": "near_liquidation"}),
                                    )
                                    log.info("executor_skip_near_liq", symbol=sym, entry=entry_price, sl_pct=sl_pct)
                                    continue
    
                            if liquidity_gate_cfg.enabled:
                                passed, required_liq, available_liq = evaluate_liquidity_by_side(
                                    qty,
                                    sig.side,
                                    features,
                                    liquidity_gate_cfg.alpha,
                                    liquidity_gate_cfg.levels,
                                )
                                rs.xadd(
                                    "metrics:executor",
                                    Metric(
                                        name="exec_needed_side_liquidity",
                                        value=float(required_liq),
                                        labels={"symbol": sym, "side": sig.side.value},
                                    ),
                                )
                                rs.xadd(
                                    "metrics:executor",
                                    Metric(
                                        name="exec_side_depth",
                                        value=float(available_liq),
                                        labels={"symbol": sym, "side": sig.side.value},
                                    ),
                                )
                                if not passed:
                                    rs.xadd(
                                        "metrics:executor",
                                        Metric(name="gate_drop_reason_total", value=1.0, labels={"symbol": sym, "reason": "liquidity_insufficient"}),
                                    )
                                    log.info(
                                        "executor_skip_liquidity",
                                        symbol=sym,
                                        side=str(sig.side),
                                        required=required_liq,
                                        available=available_liq,
                                    )
                                    continue
    
                            signal_id = str(
                                sig.features.get("signal_id")
                                or sig.features.get("scene_id")
                                or f"{sym}:{sig.ts}"
                            )
                            requested_route = decide_route_label(
                                signal_id=signal_id,
                                rollout_mode=rollout_mode,
                                exchange_mode=current_exchange_mode,
                                canary_fraction=cfg.rollout.canary_fraction,
                                rng_seed=cfg.rollout.rng_seed,
                                has_real=real_exchange is not None,
                                has_paper=paper_exchange is not None,
                                default_route=default_route_label,
                            )
                            selected_exchange: ExchangeAdapter
                            if requested_route in {"full", "canary"}:
                                selected_exchange = real_exchange or primary_exchange
                                if isinstance(selected_exchange, PaperExchange):
                                    route_label = "paper"
                                else:
                                    route_label = requested_route
                            else:
                                selected_exchange = paper_exchange or primary_exchange
                                route_label = "paper" if isinstance(selected_exchange, PaperExchange) else default_route_label
                            if fail_safe_active:
                                rs.xadd(
                                    "metrics:executor",
                                    Metric(name="fail_safe_route_total", value=1.0, labels={"symbol": sym}),
                                )
                                if paper_exchange is not None:
                                    selected_exchange = paper_exchange
                                    route_label = "paper"
    
                                rs.xadd(
                                    "metrics:executor",
                                    Metric(name="trades_opened_total", value=1.0, labels={"symbol": sym, "route": route_label}),
                                )
    
                            if aggressive:
                                if sig.side == Side.BUY and ask1 > 0:
                                    entry_price = min(entry_price, ask1 - tick)
                                elif sig.side == Side.SELL and bid1 > 0:
                                    entry_price = max(entry_price, bid1 + tick)
                            base_step = cfg.executor.ladder.step_ticks
                            if spread_regime <= 0:
                                step_ticks = max(1, base_step // 2)
                            elif spread_regime >= 2:
                                step_ticks = max(base_step * 2, cfg.executor.passive_step_ticks)
                            else:
                                step_ticks = base_step
                            if not aggressive:
                                step_ticks = max(step_ticks, cfg.executor.passive_step_ticks)
                            else:
                                step_ticks = max(1, step_ticks)
    
                            ladder = build_ladder(
                                side=sig.side,
                                mid_price=entry_price,
                                qty=qty,
                                fractions=cfg.executor.ladder.fractions,
                                step_ticks=step_ticks,
                                tick_size=tick,
                                lot_step=lot,
                                min_qty=min_qty,
                                use_percent=cfg.executor.ladder.use_percent,
                            )
                            levels = []
                            for lvl_idx, (price, q) in enumerate(ladder):
                                if cfg.executor.fat_finger_ticks > 0 and abs(price - entry_price) > cfg.executor.fat_finger_ticks * tick:
                                    rs.xadd(
                                        "metrics:executor",
                                        Metric(
                                            name="ladder_level_skipped_total",
                                            value=1.0,
                                            labels={"symbol": sym, "reason": "fat_finger", "level": str(lvl_idx)},
                                        ),
                                    )
                                    continue
                                notional = abs(price * q)
                                if caps.max_notional_per_order > 0 and notional > caps.max_notional_per_order:
                                    rs.xadd(
                                        "metrics:executor",
                                        Metric(
                                            name="ladder_level_skipped_total",
                                            value=1.0,
                                            labels={"symbol": sym, "reason": "notional", "level": str(lvl_idx)},
                                        ),
                                    )
                                    continue
                                prob = estimate_fill_probability(sig.features, sig.side, lvl_idx, cfg.executor.fill_probability)
                                rs.xadd(
                                    "metrics:executor",
                                    Metric(name="expected_fill_probability", value=prob, labels={"symbol": sym, "level": str(lvl_idx)}),
                                )
                                if prob < min_fill_probability:
                                    rs.xadd(
                                        "metrics:executor",
                                        Metric(
                                            name="ladder_level_skipped_total",
                                            value=1.0,
                                            labels={"symbol": sym, "reason": "fill_prob", "level": str(lvl_idx)},
                                        ),
                                    )
                                    continue
                                bucket = probability_bucket(prob)
                                levels.append((price, q, prob, bucket))
                            if not levels:
                                rs.xadd(
                                    "metrics:executor",
                                    Metric(name="ladder_skip_total", value=1.0, labels={"symbol": sym, "reason": "fill_prob"}),
                                )
                                continue
                            for i, (price, q, prob, bucket) in enumerate(levels):
                                rs.xadd(
                                    "metrics:executor",
                                    Metric(name="exec_ladder_aggressiveness_total", value=1.0, labels={"bucket": bucket, "symbol": sym}),
                                )
                                order = selected_exchange.place_limit_post_only(
                                    symbol=sym,
                                    side=sig.side,
                                    price=price,
                                    qty=q,
                                    tif=TIF[cfg.executor.tif],
                                )
                                order.scene_id = scene_id
                                open_orders.add(order.client_id)
                                order_symbol[order.client_id] = sym
                                order_exchange[order.client_id] = selected_exchange
                                order_route[order.client_id] = route_label
                                open_orders_by_symbol[sym].add(order.client_id)
                                rs.xadd(
                                    "metrics:executor",
                                    Metric(
                                        name="order_route_assignment",
                                        value=1.0,
                                        labels={
                                            "order_id": order.client_id,
                                            "route": route_label,
                                            "symbol": sym,
                                        },
                                    ),
                                )
=======
                        if time.monotonic() < warmup_deadline:
                            rs.xadd(
                                "metrics:executor",
                                Metric(name="warmup_skip_total", value=1.0, labels={"symbol": sym}),
                            )
                            log.info("executor_warmup_skip", symbol=sym)
                            continue
                        now_ms = utc_ms()
                        prev_side = last_execution_side.get(sym)
                        if prev_side is not None and prev_side != sig.side:
                            required = max(cfg.executor.cooldown_ms, cfg.executor.cancel_latency_p95_ms)
                            elapsed = now_ms - last_execution_ts.get(sym, 0)
                            if elapsed < required:
                                wait_ms = required - elapsed
                                rs.xadd("metrics:executor", Metric(name="cooldown_skip_total", value=1.0, labels={"symbol": sym}))
                                log.info("executor_flip_cooldown", symbol=sym, wait_ms=int(wait_ms), prev=str(prev_side), new=str(sig.side))
                                continue
                        fail_safe_active = fail_safe.is_active()
                        with execution_profiler.track():
                            meta = symbols_meta.get(sym, {})
                            scene_id = str(sig.features.get("scene_id") or f"{sym}-scene")
                            tick = float(meta.get("tick_size", 0.01))
                            lot = float(meta.get("lot_step", 0.001))
                            min_qty = float(meta.get("min_qty", 0.001))
                            side_sign = 1 if sig.side == Side.BUY else -1
                            caps = cfg.executor.exposure_caps
                            symbol_orders = open_orders_by_symbol[sym]
                            active_symbols = sum(1 for orders in open_orders_by_symbol.values() if orders)
                            if caps.max_positions and active_symbols >= caps.max_positions and not symbol_orders:
                                rs.xadd(
                                    "metrics:executor",
                                    Metric(
                                        name="exposure_block_total",
                                        value=1.0,
                                        labels={"symbol": sym, "reason": "max_positions"},
                                    ),
                                )
                                log.info("executor_skip_exposure", symbol=sym, reason="max_positions")
                                continue
                            symbol_cap = caps.per_symbol.get(sym)
                            if symbol_cap and len(symbol_orders) >= symbol_cap:
                                rs.xadd(
                                    "metrics:executor",
                                    Metric(
                                        name="exposure_block_total",
                                        value=1.0,
                                        labels={"symbol": sym, "reason": "per_symbol"},
                                    ),
                                )
                                log.info("executor_skip_exposure", symbol=sym, reason="per_symbol_cap")
                                continue
                            qi_value = sig.features.get("qi", 0.0)
                            rs.xadd(
                                "metrics:executor",
                                Metric(name="queue_position_proxy", value=qi_value, labels={"symbol": sym}),
                            )
                            aggressive = qi_value >= cfg.executor.qi_aggressive_threshold
                            spread_regime = int(sig.features.get("spread_regime", 1))
                            features = sig.features or {}
                            if cfg.executor.microprice_guard:
                                mp_vel = features.get("microprice_velocity", 0.0)
                                if mp_vel * side_sign <= 0:
                                    rs.xadd(
                                        "metrics:executor",
                                        Metric(
                                            name="skip_microprice_guard",
                                            value=1.0,
                                            labels={"symbol": sym},
                                        ),
                                    )
                                    log.info(
                                        "executor_skip_microprice",
                                        symbol=sym,
                                        microprice_velocity=mp_vel,
                                        side=str(sig.side),
                                    )
                                    continue

                            # Determine anchor price from top of book
                            bid1 = features.get("bid1", 0.0)
                            ask1 = features.get("ask1", 0.0)
                            anchor = bid1 if sig.side == Side.BUY else ask1
                            if anchor <= 0:
                                anchor = features.get("mid", 0.0) or 30000.0
    
                            # Apply entry_ref offsets (ticks or percent)
                            entry_price = anchor
                            if sig.entry_ref.offset_ticks is not None:
                                if sig.side == Side.BUY:
                                    entry_price = anchor - sig.entry_ref.offset_ticks * tick
                                else:
                                    entry_price = anchor + sig.entry_ref.offset_ticks * tick
                            elif sig.entry_ref.offset_pct is not None:
                                if sig.side == Side.BUY:
                                    entry_price = anchor * (1 - sig.entry_ref.offset_pct)
                                else:
                                    entry_price = anchor * (1 + sig.entry_ref.offset_pct)
                            elif sig.entry_ref.price is not None:
                                entry_price = sig.entry_ref.price
    
                            symbol_ref = symbol_refs.get(sym) or SymbolRef(0.001, 0.0, 0.0, 0.0, 0.004)
                            qty = compute_order_qty(
                                price=entry_price,
                                free_balance_usd=effective_free_balance,
                                ref=symbol_ref,
                                leverage=sizing_cfg.leverage,
                                notional_cap_usd=sizing_cfg.notional_cap_usd,
                                lot_size_rounding=sizing_cfg.lot_size_rounding,
                                min_free_balance_usd=sizing_cfg.min_free_balance_usd,
                            )
                            if qty <= 0:
                                rs.xadd(
                                    "metrics:executor",
                                    Metric(name="gate_drop_reason_total", value=1.0, labels={"symbol": sym, "reason": "qty_zero"}),
                                )
                                log.info("executor_skip_qty", symbol=sym, reason="qty_zero")
                                continue
    
                            if near_liq_cfg.enabled and sig.side == Side.BUY:
                                sl_pct = float(getattr(sig, "sl_pct", 0.0) or assumed_sl_pct_default)
                                if sl_pct > 0 and near_liq_block(
                                    entry_price,
                                    sizing_cfg.leverage,
                                    symbol_ref.mmr,
                                    sl_pct,
                                    near_liq_cfg.sl_buffer_multiplier,
                                ):
                                    rs.xadd(
                                        "metrics:executor",
                                        Metric(name="gate_drop_reason_total", value=1.0, labels={"symbol": sym, "reason": "near_liquidation"}),
                                    )
                                    log.info("executor_skip_near_liq", symbol=sym, entry=entry_price, sl_pct=sl_pct)
                                    continue
    
                            if liquidity_gate_cfg.enabled:
                                passed, required_liq, available_liq = evaluate_liquidity_by_side(
                                    qty,
                                    sig.side,
                                    features,
                                    liquidity_gate_cfg.alpha,
                                    liquidity_gate_cfg.levels,
                                )
                                rs.xadd(
                                    "metrics:executor",
                                    Metric(
                                        name="exec_needed_side_liquidity",
                                        value=float(required_liq),
                                        labels={"symbol": sym, "side": sig.side.value},
                                    ),
                                )
                                rs.xadd(
                                    "metrics:executor",
                                    Metric(
                                        name="exec_side_depth",
                                        value=float(available_liq),
                                        labels={"symbol": sym, "side": sig.side.value},
                                    ),
                                )
                                if not passed:
                                    rs.xadd(
                                        "metrics:executor",
                                        Metric(name="gate_drop_reason_total", value=1.0, labels={"symbol": sym, "reason": "liquidity_insufficient"}),
                                    )
                                    log.info(
                                        "executor_skip_liquidity",
                                        symbol=sym,
                                        side=str(sig.side),
                                        required=required_liq,
                                        available=available_liq,
                                    )
                                    continue
    
                            signal_id = str(
                                sig.features.get("signal_id")
                                or sig.features.get("scene_id")
                                or f"{sym}:{sig.ts}"
                            )
                            requested_route = decide_route_label(
                                signal_id=signal_id,
                                rollout_mode=rollout_mode,
                                exchange_mode=exchange_mode,
                                canary_fraction=cfg.rollout.canary_fraction,
                                rng_seed=cfg.rollout.rng_seed,
                                has_real=real_exchange is not None,
                                has_paper=paper_exchange is not None,
                                default_route=default_route_label,
                            )
                            selected_exchange: ExchangeAdapter
                            if requested_route in {"full", "canary"}:
                                selected_exchange = real_exchange or primary_exchange
                                if isinstance(selected_exchange, PaperExchange):
                                    route_label = "paper"
                                else:
                                    route_label = requested_route
                            else:
                                selected_exchange = paper_exchange or primary_exchange
                                route_label = "paper" if isinstance(selected_exchange, PaperExchange) else default_route_label
                            if fail_safe_active:
                                rs.xadd(
                                    "metrics:executor",
                                    Metric(name="fail_safe_route_total", value=1.0, labels={"symbol": sym}),
                                )
                                if paper_exchange is not None:
                                    selected_exchange = paper_exchange
                                    route_label = "paper"
    
                                rs.xadd(
                                    "metrics:executor",
                                    Metric(name="trades_opened_total", value=1.0, labels={"symbol": sym, "route": route_label}),
                                )
    
                            if aggressive:
                                if sig.side == Side.BUY and ask1 > 0:
                                    entry_price = min(entry_price, ask1 - tick)
                                elif sig.side == Side.SELL and bid1 > 0:
                                    entry_price = max(entry_price, bid1 + tick)
                            base_step = cfg.executor.ladder.step_ticks
                            if spread_regime <= 0:
                                step_ticks = max(1, base_step // 2)
                            elif spread_regime >= 2:
                                step_ticks = max(base_step * 2, cfg.executor.passive_step_ticks)
                            else:
                                step_ticks = base_step
                            if not aggressive:
                                step_ticks = max(step_ticks, cfg.executor.passive_step_ticks)
                            else:
                                step_ticks = max(1, step_ticks)
    
                            ladder = build_ladder(
                                side=sig.side,
                                mid_price=entry_price,
                                qty=qty,
                                fractions=cfg.executor.ladder.fractions,
                                step_ticks=step_ticks,
                                tick_size=tick,
                                lot_step=lot,
                                min_qty=min_qty,
                                use_percent=cfg.executor.ladder.use_percent,
                            )
                            levels = []
                            for lvl_idx, (price, q) in enumerate(ladder):
                                if cfg.executor.fat_finger_ticks > 0 and abs(price - entry_price) > cfg.executor.fat_finger_ticks * tick:
                                    rs.xadd(
                                        "metrics:executor",
                                        Metric(
                                            name="ladder_level_skipped_total",
                                            value=1.0,
                                            labels={"symbol": sym, "reason": "fat_finger", "level": str(lvl_idx)},
                                        ),
                                    )
                                    continue
                                notional = abs(price * q)
                                if caps.max_notional_per_order > 0 and notional > caps.max_notional_per_order:
                                    rs.xadd(
                                        "metrics:executor",
                                        Metric(
                                            name="ladder_level_skipped_total",
                                            value=1.0,
                                            labels={"symbol": sym, "reason": "notional", "level": str(lvl_idx)},
                                        ),
                                    )
                                    continue
                                prob = estimate_fill_probability(sig.features, sig.side, lvl_idx, cfg.executor.fill_probability)
                                rs.xadd(
                                    "metrics:executor",
                                    Metric(name="expected_fill_probability", value=prob, labels={"symbol": sym, "level": str(lvl_idx)}),
                                )
                                if prob < cfg.executor.min_fill_probability:
                                    rs.xadd(
                                        "metrics:executor",
                                        Metric(
                                            name="ladder_level_skipped_total",
                                            value=1.0,
                                            labels={"symbol": sym, "reason": "fill_prob", "level": str(lvl_idx)},
                                        ),
                                    )
                                    continue
                                bucket = probability_bucket(prob)
                                levels.append((price, q, prob, bucket))
                            if not levels:
                                rs.xadd(
                                    "metrics:executor",
                                    Metric(name="ladder_skip_total", value=1.0, labels={"symbol": sym, "reason": "fill_prob"}),
                                )
                                continue
                            for i, (price, q, prob, bucket) in enumerate(levels):
                                rs.xadd(
                                    "metrics:executor",
                                    Metric(name="exec_ladder_aggressiveness_total", value=1.0, labels={"bucket": bucket, "symbol": sym}),
                                )
                                order = selected_exchange.place_limit_post_only(
                                    symbol=sym,
                                    side=sig.side,
                                    price=price,
                                    qty=q,
                                    tif=TIF[cfg.executor.tif],
                                )
                                order.scene_id = scene_id
                                open_orders.add(order.client_id)
                                order_symbol[order.client_id] = sym
                                order_exchange[order.client_id] = selected_exchange
                                order_route[order.client_id] = route_label
                                open_orders_by_symbol[sym].add(order.client_id)
                                rs.xadd(
                                    "metrics:executor",
                                    Metric(
                                        name="order_route_assignment",
                                        value=1.0,
                                        labels={
                                            "order_id": order.client_id,
                                            "route": route_label,
                                            "symbol": sym,
                                        },
                                    ),
                                )
>>>>>>> 6a378990
                                rs.xadd("metrics:executor", Metric(name="open_orders", value=float(len(open_orders))))
                                if isinstance(selected_exchange, PaperExchange):
                                    selected_exchange.simulate_and_publish(order=order, is_last_in_ladder=(i == len(levels) - 1))
                                    open_orders.discard(order.client_id)
                                    open_orders_by_symbol[sym].discard(order.client_id)
                                    order_symbol.pop(order.client_id, None)
                                    order_exchange.pop(order.client_id, None)
                                    order_route.pop(order.client_id, None)
                                    rs.xadd("metrics:executor", Metric(name="open_orders", value=float(len(open_orders))))
                                else:
                                    time.sleep(cfg.executor.cancel_timeout_ms / 1000.0)
                                    selected_exchange.cancel(symbol=sym, client_id=order.client_id)
                                    if order.client_id in open_orders:
                                        emit_cancel_metric(order.client_id)
                                        open_orders.discard(order.client_id)
                                        open_orders_by_symbol[sym].discard(order.client_id)
                                        order_symbol.pop(order.client_id, None)
                                        order_exchange.pop(order.client_id, None)
                                        order_route.pop(order.client_id, None)
                                        rs.xadd("metrics:executor", Metric(name="open_orders", value=float(len(open_orders))))
                            if levels:
                                last_execution_side[sym] = sig.side
                                last_execution_ts[sym] = utc_ms()
                except Exception as e:
                    log.error("executor_error", error=str(e))
                finally:
                    rs.ack(stream, group, msg_id)
                current_fail_safe_active = fail_safe.is_active()
                if (
                    last_fail_safe_active
                    and not current_fail_safe_active
                    and cfg.fail_safe.switch_to_paper_on_crit
                    and current_exchange_mode != base_exchange_mode
                ):
                    rs.xadd(
                        "metrics:executor",
                        Metric(
                            name="mode_switch_total",
                            value=1.0,
                            labels={
                                "from": "paper",
                                "to": base_exchange_mode,
                                "reason": "fail_safe_clear",
                            },
                        ),
                    )
                    current_exchange_mode = base_exchange_mode
                    log.info(
                        "executor_fail_safe_cleared",
                        reason=fail_safe.last_reason(),
                        restored_mode=base_exchange_mode,
                    )
                last_fail_safe_active = current_fail_safe_active
                processed += 1
                if max_iters_env and processed >= max_iters_env:
                    log.info("executor_exit_dry_run", processed=processed)
                    return


if __name__ == "__main__":
    main()<|MERGE_RESOLUTION|>--- conflicted
+++ resolved
@@ -26,10 +26,9 @@
 from ..exchange import create_exchange, PaperExchange
 from ..exchange.base import ExchangeAdapter
 from .failsafe import FailSafeGuard
-<<<<<<< HEAD
+
 from .resilience import WarmupGate, BackpressureGuard
-=======
->>>>>>> 6a378990
+
 from .reference import validate_exchange_reference
 
 
@@ -217,15 +216,12 @@
         window=256,
         emit_every=64,
     )
-<<<<<<< HEAD
+
     warmup_gate = WarmupGate(cfg.warmup)
     backpressure_guard = BackpressureGuard(cfg.backpressure)
     fail_safe = FailSafeGuard(cfg.executor.fail_safe)
     last_fail_safe_active = False
-=======
-    warmup_deadline = time.monotonic() + max(int(cfg.executor.warmup_seconds), 0)
-    fail_safe = FailSafeGuard(cfg.executor.fail_safe)
->>>>>>> 6a378990
+
 
     group = "exec"
     consumer = "c1"
@@ -266,7 +262,7 @@
                         elif evt_type == "ALERT":
                             severity = (evt.severity or evt.reason or "").upper()
                             if severity == "CRIT":
-<<<<<<< HEAD
+
                                 triggered = fail_safe.activate(reason=evt.reason)
                                 remaining = fail_safe.remaining()
                                 if triggered:
@@ -297,20 +293,7 @@
                                     severity=severity,
                                     cooldown_s=int(remaining),
                                     reason=evt.reason,
-=======
-                                fail_safe.activate()
-                                remaining = fail_safe.remaining()
-                                rs.xadd(
-                                    "metrics:executor",
-                                    Metric(
-                                        name="fail_safe_switch_total",
-                                        value=1.0,
-                                        labels={"reason": evt.reason or "alert"},
-                                    ),
-                                )
-                                log.warning(
-                                    "executor_fail_safe", severity=severity, cooldown_s=int(remaining)
->>>>>>> 6a378990
+
                                 )
                         continue
                     else:
@@ -319,7 +302,7 @@
                             continue
                         sig = ApprovedSignal.model_validate(data)
                         sym = sig.symbol
-<<<<<<< HEAD
+
                         if warmup_gate.should_drop():
                             rs.xadd(
                                 "metrics:executor",
@@ -685,323 +668,7 @@
                                         },
                                     ),
                                 )
-=======
-                        if time.monotonic() < warmup_deadline:
-                            rs.xadd(
-                                "metrics:executor",
-                                Metric(name="warmup_skip_total", value=1.0, labels={"symbol": sym}),
-                            )
-                            log.info("executor_warmup_skip", symbol=sym)
-                            continue
-                        now_ms = utc_ms()
-                        prev_side = last_execution_side.get(sym)
-                        if prev_side is not None and prev_side != sig.side:
-                            required = max(cfg.executor.cooldown_ms, cfg.executor.cancel_latency_p95_ms)
-                            elapsed = now_ms - last_execution_ts.get(sym, 0)
-                            if elapsed < required:
-                                wait_ms = required - elapsed
-                                rs.xadd("metrics:executor", Metric(name="cooldown_skip_total", value=1.0, labels={"symbol": sym}))
-                                log.info("executor_flip_cooldown", symbol=sym, wait_ms=int(wait_ms), prev=str(prev_side), new=str(sig.side))
-                                continue
-                        fail_safe_active = fail_safe.is_active()
-                        with execution_profiler.track():
-                            meta = symbols_meta.get(sym, {})
-                            scene_id = str(sig.features.get("scene_id") or f"{sym}-scene")
-                            tick = float(meta.get("tick_size", 0.01))
-                            lot = float(meta.get("lot_step", 0.001))
-                            min_qty = float(meta.get("min_qty", 0.001))
-                            side_sign = 1 if sig.side == Side.BUY else -1
-                            caps = cfg.executor.exposure_caps
-                            symbol_orders = open_orders_by_symbol[sym]
-                            active_symbols = sum(1 for orders in open_orders_by_symbol.values() if orders)
-                            if caps.max_positions and active_symbols >= caps.max_positions and not symbol_orders:
-                                rs.xadd(
-                                    "metrics:executor",
-                                    Metric(
-                                        name="exposure_block_total",
-                                        value=1.0,
-                                        labels={"symbol": sym, "reason": "max_positions"},
-                                    ),
-                                )
-                                log.info("executor_skip_exposure", symbol=sym, reason="max_positions")
-                                continue
-                            symbol_cap = caps.per_symbol.get(sym)
-                            if symbol_cap and len(symbol_orders) >= symbol_cap:
-                                rs.xadd(
-                                    "metrics:executor",
-                                    Metric(
-                                        name="exposure_block_total",
-                                        value=1.0,
-                                        labels={"symbol": sym, "reason": "per_symbol"},
-                                    ),
-                                )
-                                log.info("executor_skip_exposure", symbol=sym, reason="per_symbol_cap")
-                                continue
-                            qi_value = sig.features.get("qi", 0.0)
-                            rs.xadd(
-                                "metrics:executor",
-                                Metric(name="queue_position_proxy", value=qi_value, labels={"symbol": sym}),
-                            )
-                            aggressive = qi_value >= cfg.executor.qi_aggressive_threshold
-                            spread_regime = int(sig.features.get("spread_regime", 1))
-                            features = sig.features or {}
-                            if cfg.executor.microprice_guard:
-                                mp_vel = features.get("microprice_velocity", 0.0)
-                                if mp_vel * side_sign <= 0:
-                                    rs.xadd(
-                                        "metrics:executor",
-                                        Metric(
-                                            name="skip_microprice_guard",
-                                            value=1.0,
-                                            labels={"symbol": sym},
-                                        ),
-                                    )
-                                    log.info(
-                                        "executor_skip_microprice",
-                                        symbol=sym,
-                                        microprice_velocity=mp_vel,
-                                        side=str(sig.side),
-                                    )
-                                    continue
-
-                            # Determine anchor price from top of book
-                            bid1 = features.get("bid1", 0.0)
-                            ask1 = features.get("ask1", 0.0)
-                            anchor = bid1 if sig.side == Side.BUY else ask1
-                            if anchor <= 0:
-                                anchor = features.get("mid", 0.0) or 30000.0
-    
-                            # Apply entry_ref offsets (ticks or percent)
-                            entry_price = anchor
-                            if sig.entry_ref.offset_ticks is not None:
-                                if sig.side == Side.BUY:
-                                    entry_price = anchor - sig.entry_ref.offset_ticks * tick
-                                else:
-                                    entry_price = anchor + sig.entry_ref.offset_ticks * tick
-                            elif sig.entry_ref.offset_pct is not None:
-                                if sig.side == Side.BUY:
-                                    entry_price = anchor * (1 - sig.entry_ref.offset_pct)
-                                else:
-                                    entry_price = anchor * (1 + sig.entry_ref.offset_pct)
-                            elif sig.entry_ref.price is not None:
-                                entry_price = sig.entry_ref.price
-    
-                            symbol_ref = symbol_refs.get(sym) or SymbolRef(0.001, 0.0, 0.0, 0.0, 0.004)
-                            qty = compute_order_qty(
-                                price=entry_price,
-                                free_balance_usd=effective_free_balance,
-                                ref=symbol_ref,
-                                leverage=sizing_cfg.leverage,
-                                notional_cap_usd=sizing_cfg.notional_cap_usd,
-                                lot_size_rounding=sizing_cfg.lot_size_rounding,
-                                min_free_balance_usd=sizing_cfg.min_free_balance_usd,
-                            )
-                            if qty <= 0:
-                                rs.xadd(
-                                    "metrics:executor",
-                                    Metric(name="gate_drop_reason_total", value=1.0, labels={"symbol": sym, "reason": "qty_zero"}),
-                                )
-                                log.info("executor_skip_qty", symbol=sym, reason="qty_zero")
-                                continue
-    
-                            if near_liq_cfg.enabled and sig.side == Side.BUY:
-                                sl_pct = float(getattr(sig, "sl_pct", 0.0) or assumed_sl_pct_default)
-                                if sl_pct > 0 and near_liq_block(
-                                    entry_price,
-                                    sizing_cfg.leverage,
-                                    symbol_ref.mmr,
-                                    sl_pct,
-                                    near_liq_cfg.sl_buffer_multiplier,
-                                ):
-                                    rs.xadd(
-                                        "metrics:executor",
-                                        Metric(name="gate_drop_reason_total", value=1.0, labels={"symbol": sym, "reason": "near_liquidation"}),
-                                    )
-                                    log.info("executor_skip_near_liq", symbol=sym, entry=entry_price, sl_pct=sl_pct)
-                                    continue
-    
-                            if liquidity_gate_cfg.enabled:
-                                passed, required_liq, available_liq = evaluate_liquidity_by_side(
-                                    qty,
-                                    sig.side,
-                                    features,
-                                    liquidity_gate_cfg.alpha,
-                                    liquidity_gate_cfg.levels,
-                                )
-                                rs.xadd(
-                                    "metrics:executor",
-                                    Metric(
-                                        name="exec_needed_side_liquidity",
-                                        value=float(required_liq),
-                                        labels={"symbol": sym, "side": sig.side.value},
-                                    ),
-                                )
-                                rs.xadd(
-                                    "metrics:executor",
-                                    Metric(
-                                        name="exec_side_depth",
-                                        value=float(available_liq),
-                                        labels={"symbol": sym, "side": sig.side.value},
-                                    ),
-                                )
-                                if not passed:
-                                    rs.xadd(
-                                        "metrics:executor",
-                                        Metric(name="gate_drop_reason_total", value=1.0, labels={"symbol": sym, "reason": "liquidity_insufficient"}),
-                                    )
-                                    log.info(
-                                        "executor_skip_liquidity",
-                                        symbol=sym,
-                                        side=str(sig.side),
-                                        required=required_liq,
-                                        available=available_liq,
-                                    )
-                                    continue
-    
-                            signal_id = str(
-                                sig.features.get("signal_id")
-                                or sig.features.get("scene_id")
-                                or f"{sym}:{sig.ts}"
-                            )
-                            requested_route = decide_route_label(
-                                signal_id=signal_id,
-                                rollout_mode=rollout_mode,
-                                exchange_mode=exchange_mode,
-                                canary_fraction=cfg.rollout.canary_fraction,
-                                rng_seed=cfg.rollout.rng_seed,
-                                has_real=real_exchange is not None,
-                                has_paper=paper_exchange is not None,
-                                default_route=default_route_label,
-                            )
-                            selected_exchange: ExchangeAdapter
-                            if requested_route in {"full", "canary"}:
-                                selected_exchange = real_exchange or primary_exchange
-                                if isinstance(selected_exchange, PaperExchange):
-                                    route_label = "paper"
-                                else:
-                                    route_label = requested_route
-                            else:
-                                selected_exchange = paper_exchange or primary_exchange
-                                route_label = "paper" if isinstance(selected_exchange, PaperExchange) else default_route_label
-                            if fail_safe_active:
-                                rs.xadd(
-                                    "metrics:executor",
-                                    Metric(name="fail_safe_route_total", value=1.0, labels={"symbol": sym}),
-                                )
-                                if paper_exchange is not None:
-                                    selected_exchange = paper_exchange
-                                    route_label = "paper"
-    
-                                rs.xadd(
-                                    "metrics:executor",
-                                    Metric(name="trades_opened_total", value=1.0, labels={"symbol": sym, "route": route_label}),
-                                )
-    
-                            if aggressive:
-                                if sig.side == Side.BUY and ask1 > 0:
-                                    entry_price = min(entry_price, ask1 - tick)
-                                elif sig.side == Side.SELL and bid1 > 0:
-                                    entry_price = max(entry_price, bid1 + tick)
-                            base_step = cfg.executor.ladder.step_ticks
-                            if spread_regime <= 0:
-                                step_ticks = max(1, base_step // 2)
-                            elif spread_regime >= 2:
-                                step_ticks = max(base_step * 2, cfg.executor.passive_step_ticks)
-                            else:
-                                step_ticks = base_step
-                            if not aggressive:
-                                step_ticks = max(step_ticks, cfg.executor.passive_step_ticks)
-                            else:
-                                step_ticks = max(1, step_ticks)
-    
-                            ladder = build_ladder(
-                                side=sig.side,
-                                mid_price=entry_price,
-                                qty=qty,
-                                fractions=cfg.executor.ladder.fractions,
-                                step_ticks=step_ticks,
-                                tick_size=tick,
-                                lot_step=lot,
-                                min_qty=min_qty,
-                                use_percent=cfg.executor.ladder.use_percent,
-                            )
-                            levels = []
-                            for lvl_idx, (price, q) in enumerate(ladder):
-                                if cfg.executor.fat_finger_ticks > 0 and abs(price - entry_price) > cfg.executor.fat_finger_ticks * tick:
-                                    rs.xadd(
-                                        "metrics:executor",
-                                        Metric(
-                                            name="ladder_level_skipped_total",
-                                            value=1.0,
-                                            labels={"symbol": sym, "reason": "fat_finger", "level": str(lvl_idx)},
-                                        ),
-                                    )
-                                    continue
-                                notional = abs(price * q)
-                                if caps.max_notional_per_order > 0 and notional > caps.max_notional_per_order:
-                                    rs.xadd(
-                                        "metrics:executor",
-                                        Metric(
-                                            name="ladder_level_skipped_total",
-                                            value=1.0,
-                                            labels={"symbol": sym, "reason": "notional", "level": str(lvl_idx)},
-                                        ),
-                                    )
-                                    continue
-                                prob = estimate_fill_probability(sig.features, sig.side, lvl_idx, cfg.executor.fill_probability)
-                                rs.xadd(
-                                    "metrics:executor",
-                                    Metric(name="expected_fill_probability", value=prob, labels={"symbol": sym, "level": str(lvl_idx)}),
-                                )
-                                if prob < cfg.executor.min_fill_probability:
-                                    rs.xadd(
-                                        "metrics:executor",
-                                        Metric(
-                                            name="ladder_level_skipped_total",
-                                            value=1.0,
-                                            labels={"symbol": sym, "reason": "fill_prob", "level": str(lvl_idx)},
-                                        ),
-                                    )
-                                    continue
-                                bucket = probability_bucket(prob)
-                                levels.append((price, q, prob, bucket))
-                            if not levels:
-                                rs.xadd(
-                                    "metrics:executor",
-                                    Metric(name="ladder_skip_total", value=1.0, labels={"symbol": sym, "reason": "fill_prob"}),
-                                )
-                                continue
-                            for i, (price, q, prob, bucket) in enumerate(levels):
-                                rs.xadd(
-                                    "metrics:executor",
-                                    Metric(name="exec_ladder_aggressiveness_total", value=1.0, labels={"bucket": bucket, "symbol": sym}),
-                                )
-                                order = selected_exchange.place_limit_post_only(
-                                    symbol=sym,
-                                    side=sig.side,
-                                    price=price,
-                                    qty=q,
-                                    tif=TIF[cfg.executor.tif],
-                                )
-                                order.scene_id = scene_id
-                                open_orders.add(order.client_id)
-                                order_symbol[order.client_id] = sym
-                                order_exchange[order.client_id] = selected_exchange
-                                order_route[order.client_id] = route_label
-                                open_orders_by_symbol[sym].add(order.client_id)
-                                rs.xadd(
-                                    "metrics:executor",
-                                    Metric(
-                                        name="order_route_assignment",
-                                        value=1.0,
-                                        labels={
-                                            "order_id": order.client_id,
-                                            "route": route_label,
-                                            "symbol": sym,
-                                        },
-                                    ),
-                                )
->>>>>>> 6a378990
+
                                 rs.xadd("metrics:executor", Metric(name="open_orders", value=float(len(open_orders))))
                                 if isinstance(selected_exchange, PaperExchange):
                                     selected_exchange.simulate_and_publish(order=order, is_last_in_ladder=(i == len(levels) - 1))
