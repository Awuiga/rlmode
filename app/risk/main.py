from __future__ import annotations

import json
import os
import shutil
from collections import deque, defaultdict, OrderedDict
from dataclasses import dataclass
from pathlib import Path
from typing import Any, Deque, Dict, Optional, Tuple

import yaml

from ..common.config import load_app_config
from ..common.logging import setup_logging, get_logger
from ..common.redis_stream import RedisStream
from ..common.schema import Fill, Metric, ControlEvent
from ..common.utils import utc_ms
from ..executor.positions import Position
from .backfill import BackfillScanner


log = get_logger("risk")


ORDER_ROUTE_TTL_MS = 60 * 60 * 1000
ORDER_ROUTE_MAX = 10000


@dataclass
class RollbackResult:
    executed: bool
    reason: str
    active_model: Optional[str]
    target_model: Optional[str]
    from_mode: str
    to_mode: str
    cooldown_until: int
    skipped: Optional[str] = None


@dataclass
class ModelInfo:
    model_id: str
    path: Path
    metadata: Dict[str, Any]


class OnlineBenchmark:
    """Track rolling winrates for baseline and canary routes."""

    def __init__(self, window: int | None):
        self._window_len: int | None = window if window and window > 0 else None

        def make_window() -> Deque[int]:
            maxlen = self._window_len if self._window_len else None
            return deque(maxlen=maxlen)

        self._samples: Dict[str, Deque[int]] = defaultdict(make_window)

    def record(self, route: str, is_win: bool) -> None:
        window = self._samples[route]
        window.append(1 if is_win else 0)

    def winrate(self, route: str) -> Tuple[float, int]:
        window = self._samples.get(route)
        if not window:
            return 0.0, 0
        sample = len(window)
        if sample == 0:
            return 0.0, 0
        return sum(window) / sample, sample

    def baseline(self) -> float:
        wins = 0
        sample = 0
        for route in ("real", "full"):
            window = self._samples.get(route)
            if not window:
                continue
            wins += sum(window)
            sample += len(window)
        if sample == 0:
            return 0.0
        return wins / sample


class RollbackManager:
    def __init__(
        self,
        *,
        guard_cfg,
        config_path: Path,
        registry_root: Path,
        initial_mode: str,
    ):
        self.guard_cfg = guard_cfg
        self.config_path = config_path
        self.registry_root = registry_root
        self.manifest_path = registry_root / "manifest.json"
        self.current_rollout_mode = initial_mode
        self.cooldown_until = 0
        self._cooldown_ms = int(max(guard_cfg.cooldown_minutes, 0) * 60 * 1000)
        self._last_parity_totals: Dict[str, float] = {}
        self._psi_windows: Dict[str, Deque[Tuple[int, float]]] = defaultdict(deque)

    def update_winrates(self, baseline: float, canary: float, sample: int, now_ms: int) -> Optional[RollbackResult]:
        if sample < int(self.guard_cfg.min_sample):
            return None
        delta_threshold = float(self.guard_cfg.winrate_delta_pp) / 100.0
        if baseline - canary > delta_threshold:
            reason = f"winrate_delta>{self.guard_cfg.winrate_delta_pp}pp"
            return self._execute(reason, now_ms)
        return None

    def record_parity_metric(self, value: float, labels: Optional[Dict[str, str]], now_ms: int) -> Optional[RollbackResult]:
        stage = (labels or {}).get("stage") or "unknown"
        key = stage
        prev = self._last_parity_totals.get(key, 0.0)
        self._last_parity_totals[key] = value
        if value > prev:
            reason = f"onnx_parity_fail(stage={stage})"
            return self._execute(reason, now_ms)
        return None

    def record_psi_metric(self, name: str, value: float, now_ms: int) -> Optional[RollbackResult]:
        window = self._psi_windows[name]
        window.append((now_ms, value))
        cutoff = now_ms - 30 * 60 * 1000
        while window and window[0][0] < cutoff:
            window.popleft()
        max_value = max((val for _, val in window), default=0.0)
        if max_value > float(self.guard_cfg.psi_block):
            reason = f"{name}>{self.guard_cfg.psi_block}"
            return self._execute(reason, now_ms)
        return None

    def record_ks_metric(self, name: str, value: float, now_ms: int) -> Optional[RollbackResult]:
        if value > float(self.guard_cfg.ks_block):
            reason = f"{name}>{self.guard_cfg.ks_block}"
            return self._execute(reason, now_ms)
        return None

    def _execute(self, reason: str, now_ms: int) -> RollbackResult:
        if now_ms < self.cooldown_until:
            return RollbackResult(
                executed=False,
                reason=reason,
                active_model=None,
                target_model=None,
                from_mode=self.current_rollout_mode,
                to_mode=self.current_rollout_mode,
                cooldown_until=self.cooldown_until,
                skipped="cooldown",
            )

        active_info = self._current_active_model()
        if active_info is None:
            return RollbackResult(
                executed=False,
                reason=reason,
                active_model=None,
                target_model=None,
                from_mode=self.current_rollout_mode,
                to_mode=self.current_rollout_mode,
                cooldown_until=self.cooldown_until,
                skipped="no_active_model",
            )

        previous_info = self._previous_model(active_info.model_id)
        if previous_info is None:
            return RollbackResult(
                executed=False,
                reason=reason,
                active_model=active_info.model_id,
                target_model=None,
                from_mode=self.current_rollout_mode,
                to_mode=self.current_rollout_mode,
                cooldown_until=self.cooldown_until,
                skipped="no_previous_model",
            )

        try:
            self._switch_active(previous_info.path)
        except Exception as exc:
            log.error("rollback_switch_failed", error=str(exc))
            return RollbackResult(
                executed=False,
                reason=reason,
                active_model=active_info.model_id,
                target_model=previous_info.model_id,
                from_mode=self.current_rollout_mode,
                to_mode=self.current_rollout_mode,
                cooldown_until=self.cooldown_until,
                skipped="switch_failed",
            )

        try:
            self._disable_rollout_mode()
        except Exception as exc:
            log.error("rollback_config_update_failed", error=str(exc))
            # proceed but note failure

        if self._cooldown_ms > 0:
            self.cooldown_until = now_ms + self._cooldown_ms
        else:
            self.cooldown_until = now_ms
        previous_mode = self.current_rollout_mode
        self.current_rollout_mode = "disabled"

        return RollbackResult(
            executed=True,
            reason=reason,
            active_model=active_info.model_id,
            target_model=previous_info.model_id,
            from_mode=previous_mode,
            to_mode="disabled",
            cooldown_until=self.cooldown_until,
        )

    def _current_active_model(self) -> Optional[ModelInfo]:
        active_path = self.registry_root / "active"
        if not active_path.exists():
            return None
        try:
            resolved = active_path.resolve(strict=False)
        except Exception:
            resolved = active_path
        meta_path = resolved / "model.json"
        if not meta_path.exists():
            return None
        try:
            metadata = json.loads(meta_path.read_text())
        except Exception:
            return None
        model_id = str(metadata.get("id") or resolved.name)
        return ModelInfo(model_id=model_id, path=resolved, metadata=metadata)

    def _previous_model(self, active_model_id: str) -> Optional[ModelInfo]:
        manifest = self._load_manifest()
        if not manifest:
            return None
        entries = sorted(
            manifest,
            key=lambda entry: str(entry.get("created_at") or ""),
        )
        active_idx = None
        for idx, entry in enumerate(entries):
            if str(entry.get("id")) == str(active_model_id):
                active_idx = idx
                break
        if active_idx is None or active_idx == 0:
            return None
        candidate = entries[active_idx - 1]
        model_path_value = candidate.get("path") or candidate.get("id")
        if model_path_value is None:
            return None
        candidate_path = Path(str(model_path_value))
        if not candidate_path.is_absolute():
            candidate_path = self.registry_root / candidate_path
        meta_path = candidate_path / "model.json"
        if not meta_path.exists():
            return None
        try:
            metadata = json.loads(meta_path.read_text())
        except Exception:
            return None
        model_id = str(metadata.get("id") or candidate_path.name)
        return ModelInfo(model_id=model_id, path=candidate_path, metadata=metadata)

    def _load_manifest(self) -> Optional[list[Dict[str, Any]]]:
        if not self.manifest_path.exists():
            return None
        try:
            data = json.loads(self.manifest_path.read_text())
        except Exception as exc:
            log.error("manifest_read_failed", error=str(exc))
            return None
        if isinstance(data, list):
            return data
        return None

    def _switch_active(self, target_dir: Path) -> None:
        active_path = self.registry_root / "active"
        if active_path.exists() or active_path.is_symlink():
            if active_path.is_symlink() or active_path.is_file():
                active_path.unlink()
            else:
                shutil.rmtree(active_path)
        try:
            active_path.symlink_to(target_dir, target_is_directory=True)
        except OSError:
            shutil.copytree(target_dir, active_path)

    def _disable_rollout_mode(self) -> None:
        cfg_path = self.config_path
        if not cfg_path.exists():
            return
        try:
            raw = yaml.safe_load(cfg_path.read_text()) or {}
        except Exception:
            raw = {}
        rollout = raw.get("rollout") or {}
        rollout["mode"] = "disabled"
        raw["rollout"] = rollout
        cfg_path.write_text(yaml.safe_dump(raw, sort_keys=False))

def main():
    setup_logging()
    if os.environ.get("RL_MODE_TEST_ENTRYPOINT") == "1":
        log.info("entrypoint_test_skip", service="risk")
        return
    cfg = load_app_config()
    rs = RedisStream(cfg.redis.url, default_maxlen=cfg.redis.streams_maxlen)
    config_path = Path(os.environ.get("APP_CONFIG", "config/app.yml"))
    registry_root = Path(os.environ.get("MODEL_REGISTRY_ROOT", "models/registry"))

    rollback_manager = RollbackManager(
        guard_cfg=cfg.rollout_guard,
        config_path=config_path,
        registry_root=registry_root,
        initial_mode=(cfg.rollout.mode or "disabled").lower(),
    )

    rollout_mode = rollback_manager.current_rollout_mode
    exchange_mode = (cfg.exchange.mode or "paper").lower()

    with open("config/risk.yml", "r", encoding="utf-8") as f:
        risk_raw = yaml.safe_load(f) or {}

    risk_settings = cfg.risk.model_copy(update=risk_raw)
    daily_loss_limit = float(risk_settings.daily_loss_limit)
    max_consecutive_losses = int(risk_settings.max_consecutive_losses)
    precision_cfg = risk_settings.precision
    precision_window_len = int(precision_cfg.window)
    precision_window = deque(maxlen=precision_window_len or None)
    precision_min = float(precision_cfg.min_precision)
    precision_consecutive = int(precision_cfg.consecutive_windows)
    markout_window_len = int(risk_settings.markout.window)
    markout_window = deque(maxlen=markout_window_len or None)
    markout_short_window = deque(maxlen=5)
    markout_min = float(risk_settings.markout.min_markout)
    vol_cfg = risk_settings.volatility
    vol_enabled = bool(vol_cfg.enabled)
    vol_max_consecutive = int(vol_cfg.max_consecutive)
    vol_precision_floor = float(vol_cfg.precision_floor)
    vol_debounce_ms = int(vol_cfg.debounce_ms)
    trade_cfg = risk_settings.trade_cluster
    trade_enabled = bool(trade_cfg.enabled)
    trade_window_ms = int(trade_cfg.window_ms)
    trade_max_trades = int(trade_cfg.max_trades)
    trade_cumulative_loss = float(trade_cfg.cumulative_loss)
    trade_slo_cfg = risk_settings.trade_slo
    trade_slo_window_ms = int(trade_slo_cfg.window_seconds * 1000)
    rs.xadd(
        "metrics:risk",
        Metric(name="trades_per_hour_prev_release_p95", value=float(trade_slo_cfg.p95_prev_release)),
    )
<<<<<<< HEAD
    rs.xadd(
        "metrics:risk",
        Metric(name="p95_prev_release", value=float(trade_slo_cfg.p95_prev_release)),
    )
=======
>>>>>>> 6a378990
    exposure_cfg = risk_settings.exposure
    fail_safe_cfg = risk_settings.fail_safe

    daily_pnl = 0.0
    consecutive_losses = 0
    trades_total = 0
    wins_total = 0
    maker_total = 0
    markout_avg = 0.0
    volatility_counter = 0
    precision_breach = 0
    last_precision_val = 1.0
    last_vol_metric_ts = 0
    last_vol_halt_ts = 0
    trade_timestamps: Deque[int] = deque()
    trade_clusters: Dict[str, Deque[Tuple[int, float]]] = defaultdict(deque)
    positions: Dict[str, Position] = defaultdict(Position)

    def _make_route_stats() -> Dict[str, Any]:
        return {
            "trades_total": 0,
            "maker_total": 0,
            "markout_avg": 0.0,
            "cancel_total": 0,
            "precision_window": deque(maxlen=precision_window_len or None),
            "markout_window": deque(maxlen=markout_window_len or None),
            "markout_short_window": deque(maxlen=5),
        }

    route_stats: Dict[str, Dict[str, Any]] = defaultdict(_make_route_stats)
    order_route_map: "OrderedDict[str, tuple[str, str, int]]" = OrderedDict()

    def prune_order_routes(now_ms: int) -> None:
        cutoff = now_ms - ORDER_ROUTE_TTL_MS
        keys_to_remove = []
        for order_id, (_, _, ts_ms) in list(order_route_map.items()):
            if ts_ms < cutoff:
                keys_to_remove.append(order_id)
        for key in keys_to_remove:
            order_route_map.pop(key, None)
        while len(order_route_map) > ORDER_ROUTE_MAX:
            order_route_map.popitem(last=False)

    def record_order_route(order_id: str, route: str, symbol: str) -> None:
        if not order_id:
            return
        order_route_map[order_id] = (route, symbol, utc_ms())
        prune_order_routes(utc_ms())

    def release_route(order_id: str) -> None:
        if order_id:
            order_route_map.pop(order_id, None)

    def release_by_symbol(route: str, symbol: str | None) -> None:
        if not symbol:
            return
        for key, value in list(order_route_map.items()):
            route_val, symbol_val, _ = value
            if route_val == route and symbol_val == symbol:
                order_route_map.pop(key, None)
                break

    def emit_cancel_ratio(stats_map: Dict[str, Dict[str, Any]], stream: RedisStream, route: Optional[str]) -> None:
        if route:
            stats = stats_map[route]
            trades = int(stats["trades_total"]) or 0
            cancels = int(stats["cancel_total"]) or 0
            ratio = float(cancels) / trades if trades > 0 else 0.0
            stream.xadd(
                "metrics:risk",
                Metric(name="cancel_to_fill_ratio", value=ratio, labels={"route": route}),
            )
            return
        total_trades = sum(int(s["trades_total"]) for s in stats_map.values())
        total_cancels = sum(int(s["cancel_total"]) for s in stats_map.values())
        ratio = float(total_cancels) / total_trades if total_trades > 0 else 0.0
        stream.xadd("metrics:risk", Metric(name="cancel_to_fill_ratio", value=ratio))

    def route_for_order(order_id: str) -> str:
        entry = order_route_map.get(order_id)
        if entry:
            return entry[0]
        if order_id.startswith("paper_"):
            return "paper"
        if exchange_mode == "real":
            return "full"
        return "paper"

    def handle_rollback_result(result: Optional[RollbackResult]) -> None:
        nonlocal rollout_mode
        if not result or not result.executed:
            return
        labels = {"from": result.from_mode, "to": result.to_mode, "reason": result.reason}
        rs.xadd("metrics:risk", Metric(name="mode_switch_total", value=1.0, labels=labels))
        rs.xadd(
            "metrics:risk",
            Metric(name="rollback_total", value=1.0, labels={"reason": result.reason}),
        )
        rs.xadd(
            "control:events",
            ControlEvent(
                ts=utc_ms(),
                type="MODE_SWITCH",
                reason=result.reason,
                details={
                    "from": result.from_mode,
                    "to": result.to_mode,
                    "active_model": result.active_model,
                    "target_model": result.target_model,
                    "cooldown_until_ms": result.cooldown_until,
                },
            ),
        )
        log.warning(
            "rollout_guard_trigger",
            reason=result.reason,
            active_model=result.active_model,
            target_model=result.target_model,
        )
        rollout_mode = rollback_manager.current_rollout_mode
        cfg.rollout.mode = rollout_mode

    benchmark = OnlineBenchmark(precision_window_len)

    log.info("risk_start")
    backfill_scanner = BackfillScanner(cfg.risk.backfill_scanner, rs)

    group = "risk"
    consumer = "c1"
    streams = ["exec:fills", "metrics:signal", "metrics:executor", "metrics:ai"]

    max_iters_env = int(os.environ.get("DRY_RUN_MAX_ITER", "0")) if "DRY_RUN_MAX_ITER" in os.environ else None
    processed = 0
    while True:
        msgs = rs.read_group(group=group, consumer=consumer, streams=streams, block_ms=1000, count=100)
        if not msgs:
            backfill_scanner.maybe_scan()
            continue
        for stream, items in msgs:
            for msg_id, data in items:
                try:
                    backfill_scanner.maybe_scan()
                    if stream == "metrics:signal":
                        metric = Metric.model_validate(data)
                        if metric.name == "gate_drop" and metric.labels:
                            reason_label = metric.labels.get("reason")
                            now_ms = utc_ms()
                            if reason_label == "volatility":
                                if now_ms - last_vol_metric_ts > vol_debounce_ms:
                                    volatility_counter = 0
                                volatility_counter += 1
                                last_vol_metric_ts = now_ms
                                if (
                                    vol_enabled
                                    and volatility_counter >= vol_max_consecutive
                                    and last_precision_val <= vol_precision_floor
                                    and now_ms - last_vol_halt_ts >= vol_debounce_ms
                                ):
                                    reason = f"volatility_precision<{vol_precision_floor:.2f}"
                                    evt = ControlEvent(ts=utc_ms(), type="STOP", reason=reason)
                                    rs.xadd("control:events", evt)
                                    rs.xadd(
                                        "metrics:risk",
                                        Metric(name="kill_switch", value=1.0, labels={"reason": "volatility"}),
                                    )
                                    log.warning("risk_volatility_halt", reason=reason)
                                    last_vol_halt_ts = now_ms
                                    volatility_counter = 0
                            else:
                                volatility_counter = 0
                        continue

                    if stream == "metrics:executor":
                        metric = Metric.model_validate(data)
                        if metric.name == "order_route_assignment" and metric.labels:
                            order_id = metric.labels.get("order_id")
                            route = metric.labels.get("route")
                            symbol = metric.labels.get("symbol") if metric.labels else None
                            if order_id and route:
                                record_order_route(order_id, route, symbol or "")
                        elif metric.name == "orders_cancelled_total":
                            labels = metric.labels or {}
                            route = labels.get("route") or "paper"
                            symbol = labels.get("symbol")
                            stats = route_stats[route]
                            stats["cancel_total"] += int(metric.value)
                            emit_cancel_ratio(route_stats, rs, route)
                            emit_cancel_ratio(route_stats, rs, None)
                            release_by_symbol(route, symbol)
                        continue

                    if stream == "metrics:ai":
                        metric = Metric.model_validate(data)
                        now_metric = utc_ms()
                        if metric.name == "onnx_parity_fail_total":
                            handle_rollback_result(
                                rollback_manager.record_parity_metric(metric.value, metric.labels, now_metric)
                            )
                        elif metric.name.startswith("psi_feature_"):
                            handle_rollback_result(
                                rollback_manager.record_psi_metric(metric.name, metric.value, now_metric)
                            )
                        elif metric.name.startswith("ks_feature_"):
                            handle_rollback_result(
                                rollback_manager.record_ks_metric(metric.name, metric.value, now_metric)
                            )
                        continue

                    fill = Fill.model_validate(data)
                    positions[fill.symbol].apply_fill(fill.side.value if hasattr(fill.side, "value") else str(fill.side), fill.price, fill.qty)
                    trade_timestamps.append(fill.ts)
                    cutoff_slo = fill.ts - trade_slo_window_ms
                    while trade_timestamps and trade_timestamps[0] < cutoff_slo:
                        trade_timestamps.popleft()
                    if trade_slo_cfg.window_seconds > 0:
                        trades_per_hour = (len(trade_timestamps) * 3600) / trade_slo_cfg.window_seconds
                    else:
                        trades_per_hour = float(len(trade_timestamps))
                    rs.xadd("metrics:risk", Metric(name="trades_per_hour", value=float(trades_per_hour)))
                    trade_pnl = fill.pnl
                    daily_pnl += trade_pnl
                    trades_total += 1
                    if trade_pnl > 0:
                        wins_total += 1
                        consecutive_losses = 0
                        precision_window.append(1.0)
                    else:
                        consecutive_losses += 1
                        precision_window.append(0.0)
                    markout_window.append(fill.markout)
                    markout_short_window.append(fill.markout)

                    route_label = route_for_order(fill.order_id or "")
                    stats = route_stats[route_label]
                    stats["trades_total"] += 1
                    stats_precision: Deque[float] = stats["precision_window"]
                    stats_precision.append(1.0 if trade_pnl > 0 else 0.0)
                    route_winrate = sum(stats_precision) / (len(stats_precision) or 1)

                    stats_markout_window: Deque[float] = stats["markout_window"]
                    stats_markout_window.append(fill.markout)
                    route_markout_500 = sum(stats_markout_window) / (len(stats_markout_window) or 1)

                    stats_markout_short: Deque[float] = stats["markout_short_window"]
                    stats_markout_short.append(fill.markout)
                    route_markout_100 = sum(stats_markout_short) / (len(stats_markout_short) or 1)

                    trades_for_route = stats["trades_total"]
                    stats["markout_avg"] = (
                        (stats["markout_avg"] * (trades_for_route - 1)) + fill.markout
                    ) / trades_for_route
                    route_markout_1000 = stats["markout_avg"]

                    if fill.is_maker:
                        maker_total += 1
                        stats["maker_total"] += 1

                    markout_avg = ((markout_avg * (trades_total - 1)) + fill.markout) / trades_total
                    precision_val = sum(precision_window) / (len(precision_window) or 1)
                    markout_recent = sum(markout_window) / (len(markout_window) or 1)
                    markout_short = sum(markout_short_window) / (len(markout_short_window) or 1)
                    last_precision_val = precision_val
                    if precision_window.maxlen and len(precision_window) >= precision_window.maxlen:
                        if precision_val < precision_min:
                            precision_breach += 1
                        else:
                            precision_breach = 0
                    else:
                        precision_breach = 0

                    active_positions = sum(1 for pos in positions.values() if abs(pos.qty) > 0)
                    rs.xadd("metrics:risk", Metric(name="open_positions_total", value=float(active_positions)))
                    rs.xadd(
                        "metrics:risk",
                        Metric(name="symbol_exposure_abs", value=abs(positions[fill.symbol].qty), labels={"symbol": fill.symbol}),
                    )
                    rs.xadd("metrics:risk", Metric(name="daily_pnl", value=daily_pnl))
                    rs.xadd("metrics:risk", Metric(name="trades_total", value=1.0))
                    if trade_pnl > 0:
                        rs.xadd(
                            "metrics:risk",
                            Metric(
                                name="trades_won_total",
                                value=1.0,
                                labels={"symbol": fill.symbol, "route": route_label},
                            ),
                        )
                        rs.xadd(
                            "metrics:risk",
                            Metric(name="trades_won_total", value=1.0, labels={"route": route_label}),
                        )
                    rs.xadd("metrics:risk", Metric(name="rolling_precision", value=precision_val))
                    rs.xadd("metrics:risk", Metric(name="precision_breach_windows", value=float(precision_breach)))
                    rs.xadd("metrics:risk", Metric(name="rolling_recall", value=precision_val))
                    route_fill_rate = stats["maker_total"] / trades_for_route if trades_for_route else 0.0
                    rs.xadd("metrics:risk", Metric(name="fill_rate_rolling", value=(maker_total / trades_total)))
                    rs.xadd(
                        "metrics:risk",
                        Metric(
                            name="fill_rate_rolling",
                            value=route_fill_rate,
                            labels={"route": route_label},
                        ),
                    )
                    emit_cancel_ratio(route_stats, rs, route_label)
                    emit_cancel_ratio(route_stats, rs, None)
                    rs.xadd("metrics:risk", Metric(name="avg_markout_total", value=markout_avg))
                    rs.xadd("metrics:risk", Metric(name="avg_markout_500ms", value=markout_recent))
                    rs.xadd("metrics:risk", Metric(name="avg_markout_100ms", value=markout_short))
                    benchmark.record(route_label, trade_pnl > 0)
                    baseline_winrate = benchmark.baseline()
                    rs.xadd("metrics:risk", Metric(name="winrate_baseline_active", value=baseline_winrate))
                    canary_winrate, canary_sample = benchmark.winrate("canary")
                    rs.xadd("metrics:risk", Metric(name="winrate_canary", value=canary_winrate))
                    rs.xadd("metrics:risk", Metric(name="sample_canary", value=float(canary_sample)))
                    handle_rollback_result(
                        rollback_manager.update_winrates(baseline_winrate, canary_winrate, canary_sample, now_ms)
                    )
                    rs.xadd(
                        "metrics:risk",
                        Metric(name="winrate_rolling", value=route_winrate, labels={"route": route_label}),
                    )
                    rs.xadd(
                        "metrics:risk",
                        Metric(name="avg_markout_100ms", value=route_markout_100, labels={"route": route_label}),
                    )
                    rs.xadd(
                        "metrics:risk",
                        Metric(name="avg_markout_500ms", value=route_markout_500, labels={"route": route_label}),
                    )
                    rs.xadd(
                        "metrics:risk",
                        Metric(name="avg_markout_1000ms", value=route_markout_1000, labels={"route": route_label}),
                    )

                    release_route(fill.order_id or "")

                    trigger = None
                    reason = ""
                    if trade_enabled and trade_pnl < 0 and fill.scene_id:
                        cluster = trade_clusters[fill.scene_id]
                        cluster.append((fill.ts, trade_pnl))
                        cutoff_ts = fill.ts - trade_window_ms
                        while cluster and cluster[0][0] < cutoff_ts:
                            cluster.popleft()
                        cumulative_scene_loss = sum(p for _, p in cluster)
                        if len(cluster) >= trade_max_trades and cumulative_scene_loss <= trade_cumulative_loss:
                            trigger = "STOP"
                            reason = f"trade_cluster(scene={fill.scene_id})"
                            cluster.clear()
                    elif trade_enabled and fill.scene_id and trade_pnl >= 0:
                        trade_clusters.pop(fill.scene_id, None)

                    if trades_per_hour > trade_slo_cfg.max_trades:
                        rs.xadd(
                            "metrics:risk",
                            Metric(name="trade_slo_breach_total", value=1.0, labels={"symbol": fill.symbol}),
                        )
                        if trigger is None and not trade_slo_cfg.alert_only:
                            trigger = "STOP"
                            reason = f"trade_rate>{trade_slo_cfg.max_trades}"

                    if trigger is None:
                        if daily_pnl <= daily_loss_limit:
                            trigger = "STOP"
                            reason = f"daily_pnl<=limit ({daily_pnl:.4f}<={daily_loss_limit})"
                        elif consecutive_losses >= max_consecutive_losses:
                            trigger = "STOP"
                            reason = f"consecutive_losses>={max_consecutive_losses}"
                        elif precision_breach >= precision_consecutive:
                            trigger = "STOP"
                            reason = f"precision_window<{precision_min:.2f}"
                            precision_breach = 0
                        elif markout_window.maxlen and len(markout_window) >= markout_window.maxlen and markout_recent <= markout_min:
                            trigger = "STOP"
                            reason = f"markout_recent<={markout_min:.4f}"
                        elif exposure_cfg.max_positions and active_positions > exposure_cfg.max_positions:
                            trigger = "STOP"
                            reason = "exposure_max_positions"
                        elif exposure_cfg.per_symbol.get(fill.symbol) and abs(positions[fill.symbol].qty) > exposure_cfg.per_symbol[fill.symbol]:
                            trigger = "STOP"
                            reason = f"exposure_symbol>{exposure_cfg.per_symbol[fill.symbol]}"
                        elif (
                            exposure_cfg.kelly_fraction > 0
                            and exposure_cfg.reference_equity > 0
                            and abs(positions[fill.symbol].qty) * abs(fill.price) > exposure_cfg.reference_equity * exposure_cfg.kelly_fraction
                        ):
                            trigger = "STOP"
                            reason = "exposure_kelly"
                    if trigger:
                        evt = ControlEvent(ts=utc_ms(), type=trigger, reason=reason)
                        rs.xadd("control:events", evt)
                        rs.xadd("metrics:risk", Metric(name="kill_switch", value=1.0, labels={"reason": reason}))
                        if any(key in reason for key in ("precision", "trade_cluster", "volatility", "exposure", "trade_rate")):
                            rs.xadd("control:events", ControlEvent(ts=utc_ms(), type="ROLLBACK", reason=reason))
                        if fail_safe_cfg.enabled:
                            details = {"mode": fail_safe_cfg.mode, "duration_sec": fail_safe_cfg.duration_sec}
                            rs.xadd("control:events", ControlEvent(ts=utc_ms(), type="MODE_SWITCH", reason=reason, details=details))
                        log.warning("risk_halt", reason=reason)
                except Exception as e:
                    log.error("risk_error", error=str(e))
                finally:
                    rs.ack(stream, group, msg_id)
                processed += 1
                if max_iters_env and processed >= max_iters_env:
                    log.info("risk_exit_dry_run", processed=processed)
                    return


if __name__ == "__main__":
    main()<|MERGE_RESOLUTION|>--- conflicted
+++ resolved
@@ -355,13 +355,12 @@
         "metrics:risk",
         Metric(name="trades_per_hour_prev_release_p95", value=float(trade_slo_cfg.p95_prev_release)),
     )
-<<<<<<< HEAD
+
     rs.xadd(
         "metrics:risk",
         Metric(name="p95_prev_release", value=float(trade_slo_cfg.p95_prev_release)),
     )
-=======
->>>>>>> 6a378990
+
     exposure_cfg = risk_settings.exposure
     fail_safe_cfg = risk_settings.fail_safe
 
