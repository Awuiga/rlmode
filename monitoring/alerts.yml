groups:
  - name: trading-health
    rules:
      - alert: WinRateDrop
        expr: rolling_precision < 0.5
        for: 10m
        labels:
          severity: critical
        annotations:
          summary: Rolling precision below 50%
          description: Rolling precision has stayed under 0.5 for more than 10 minutes.
      - alert: CanaryWinrateDrop
        expr: increase(trades_won_total{route="canary"}[30m]) / increase(trades_opened_total{route="canary"}[30m]) < (winrate_baseline_active - 0.05)
        for: 5m
        labels:
          severity: warning
        annotations:
          summary: Canary winrate dropped versus baseline
          description: Canary winrate fell more than 5 percentage points below the active baseline.
      - alert: OnnxParityFailure
        expr: increase(onnx_parity_fail_total[10m]) > 0
        for: 0m
        labels:
          severity: warning
        annotations:
          summary: ONNX parity failures detected
          description: Training or inference emitted onnx_parity_fail_total > 0 within the last 10 minutes.
      - alert: DriftDetected
<<<<<<< HEAD
        expr: max_over_time(psi_feature_*[30m]) > 0.30 OR max_over_time(ks_feature_*[30m]) > 0.20
=======
        expr: max_over_time(psi_feature{feature!=""}[30m]) > 0.30 or max_over_time(ks_feature{feature!=""}[30m]) > 0.20
>>>>>>> 6a378990
        for: 0m
        labels:
          severity: critical
        annotations:
          summary: Feature drift detected
          description: PSI or KS drift metrics breached their configured guard rails within the last 30 minutes.
      - alert: CalibrationOutOfSpec
<<<<<<< HEAD
        expr: ece_online > 0.05 OR brier_online > brier_baseline_active
=======
        expr: ece_online{split="online"} > 0.05 or brier_online{split="online"} > brier_baseline_active{split="online"}
>>>>>>> 6a378990
        for: 10m
        labels:
          severity: warning
        annotations:
          summary: Calibration quality degraded
          description: Online calibration ECE exceeded 5% or Brier score regressed versus the active baseline.
      - alert: ThroughputSpike
<<<<<<< HEAD
        expr: trades_per_hour > p95_prev_release * 1.5
=======
        expr: trades_per_hour > trades_per_hour_prev_release_p95 * 1.5
>>>>>>> 6a378990
        for: 10m
        labels:
          severity: warning
        annotations:
          summary: Trade throughput spike
          description: Trades per hour exceeded 150% of the previous release p95 baseline.
      - alert: ExecutionDegradation
        expr: fill_rate_rolling < 0.25 and increase(exec_ladder_aggressiveness_total{bucket="high"}[10m]) > 0
        for: 10m
        labels:
          severity: critical
        annotations:
          summary: Execution ladder aggressiveness degrading
          description: Fill rate dropped below 25% while high-aggression ladder usage is increasing, indicating execution issues.
      - alert: FailSafeActive
<<<<<<< HEAD
        expr: increase(fail_safe_trigger_total[1m]) > 0
=======
        expr: increase(fail_safe_switch_total[1m]) > 0
>>>>>>> 6a378990
        for: 0m
        labels:
          severity: warning
        annotations:
          summary: Fail-safe engaged
          description: The executor switched to paper trading due to a critical alert; investigate root cause before resuming real execution.
      - alert: BackpressureActive
        expr: increase(backpressure_total[5m]) > 0
        for: 5m
        labels:
          severity: warning
        annotations:
          summary: Signal backpressure throttling
          description: Backpressure is throttling candidate emission; inspect Redis queue depth and downstream latency.
      - alert: ParquetGapDetected
        expr: increase(parquet_gap_detected_ms[15m]) > 0
        for: 0m
        labels:
          severity: warning
        annotations:
          summary: Parquet dataset gap detected
          description: The backfill scanner reported a parquet gap exceeding the configured threshold; backfill before re-enabling live trading.
      - alert: ExchangeReferenceMismatch
        expr: increase(exchange_reference_mismatch_total[30m]) > 0
        for: 0m
        labels:
          severity: warning
        annotations:
          summary: Exchange reference mismatch
          description: Live venue settings differ from config/symbols.yml; confirm tick sizes, min quantities, and fees before resuming execution.<|MERGE_RESOLUTION|>--- conflicted
+++ resolved
@@ -26,11 +26,9 @@
           summary: ONNX parity failures detected
           description: Training or inference emitted onnx_parity_fail_total > 0 within the last 10 minutes.
       - alert: DriftDetected
-<<<<<<< HEAD
+
         expr: max_over_time(psi_feature_*[30m]) > 0.30 OR max_over_time(ks_feature_*[30m]) > 0.20
-=======
-        expr: max_over_time(psi_feature{feature!=""}[30m]) > 0.30 or max_over_time(ks_feature{feature!=""}[30m]) > 0.20
->>>>>>> 6a378990
+
         for: 0m
         labels:
           severity: critical
@@ -38,11 +36,9 @@
           summary: Feature drift detected
           description: PSI or KS drift metrics breached their configured guard rails within the last 30 minutes.
       - alert: CalibrationOutOfSpec
-<<<<<<< HEAD
+
         expr: ece_online > 0.05 OR brier_online > brier_baseline_active
-=======
-        expr: ece_online{split="online"} > 0.05 or brier_online{split="online"} > brier_baseline_active{split="online"}
->>>>>>> 6a378990
+
         for: 10m
         labels:
           severity: warning
@@ -50,11 +46,9 @@
           summary: Calibration quality degraded
           description: Online calibration ECE exceeded 5% or Brier score regressed versus the active baseline.
       - alert: ThroughputSpike
-<<<<<<< HEAD
+
         expr: trades_per_hour > p95_prev_release * 1.5
-=======
-        expr: trades_per_hour > trades_per_hour_prev_release_p95 * 1.5
->>>>>>> 6a378990
+
         for: 10m
         labels:
           severity: warning
@@ -70,11 +64,9 @@
           summary: Execution ladder aggressiveness degrading
           description: Fill rate dropped below 25% while high-aggression ladder usage is increasing, indicating execution issues.
       - alert: FailSafeActive
-<<<<<<< HEAD
+
         expr: increase(fail_safe_trigger_total[1m]) > 0
-=======
-        expr: increase(fail_safe_switch_total[1m]) > 0
->>>>>>> 6a378990
+
         for: 0m
         labels:
           severity: warning
